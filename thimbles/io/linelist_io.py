--- conflicted
+++ resolved
@@ -106,9 +106,8 @@
             ldat["D0"].append(np.nan)
     return pd.DataFrame(data=ldat)
 
-<<<<<<< HEAD
 
-def write_linelist(line_data, filename, file_type="moog", input_type="df", comment=None):
+def write_linelist(line_data, filename, file_type="moog", input_type="df", comment=None, ew_rescale=1000.0):
     """write out a linelist"""
     if input_type == "df":
         if file_type == "moog":
@@ -118,55 +117,33 @@
             if comment is None:
                 comment = "#"+str(datetime.today())
             out_file.write(str(comment).rstrip()+"\n")
+            
             fmt_string = "% 10.3f% 10.5f% 10.2f% 10.2f"
             for line_idx in range(len(line_data)):
                 cline = line_data.iloc[line_idx]
                 wv,species,ep,loggf = cline["wv"], cline["species"], cline["ep"], cline["loggf"]
                 out_str = fmt_string % (wv, species, ep, loggf)
                 for v_str in "moog_damp D0 ew".split():
-                    if cline[v_str] != np.nan:
+                    bad_value = False
+                    if not v_str in line_data.columns:
+                        bad_value = True
+                    elif np.isnan(cline[v_str]):
+                        bad_value = True
+                    if bad_value:
                         out_str += 10*" "
+                    else:
+                        if v_str == "ew":
+                            val = cline[v_str]*ew_rescale
+                        else:
+                            val = cline[v_str]
+                        out_str +="{: 10.4f}".format(val)
                 out_str += "\n"
-                out_file.write(out_str)    
+                out_file.write(out_str)
             out_file.close()
         else:
-            raise ValueError("unrecognized file type")
+            raise ValueError("file_type not understood")
     else:
-        raise ValueError("unrecognized input type")
-=======
-def write_linelist(line_data, filename, file_type="moog", comment=None, ew_rescale=1000.0):
-    """write out a linelist"""
-    if file_type == "moog":
-        out_file = open(filename,'w')
-        
-        # write the header line if desired
-        if comment is None:
-            comment = "#"+str(datetime.today())
-        out_file.write(str(comment).rstrip()+"\n")
-        
-        fmt_string = "% 10.3f% 10.5f% 10.2f% 10.2f"
-        for line_idx in range(len(line_data)):
-            cline = line_data.iloc[line_idx]
-            wv,species,ep,loggf = cline["wv"], cline["species"], cline["ep"], cline["loggf"]
-            out_str = fmt_string % (wv, species, ep, loggf)
-            for v_str in "moog_damp D0 ew".split():
-                bad_value = False
-                if not v_str in line_data.columns:
-                    bad_value = True
-                elif np.isnan(cline[v_str]):
-                    bad_value = True
-                if bad_value:
-                    out_str += 10*" "
-                else:
-                    if v_str == "ew":
-                        val = cline[v_str]*ew_rescale
-                    else:
-                        val = cline[v_str]
-                    out_str +="{: 10.4f}".format(val)
-            out_str += "\n"
-            out_file.write(out_str)
-        out_file.close()
->>>>>>> f68d6ed4
+        raise ValueError("input type not understood")
 
 def write_moog_from_features(filename, features):
     llout = tmb.stellar_atmospheres.utils.moog_utils.write_moog_lines_in(filename)
