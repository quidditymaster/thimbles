<<<<<<< HEAD
thimbles_header_str =\
"""
THIMBLES:
  Tools for            ##########
  Handling            ############
  Intricate          ##############
  Measurements on    ############## 
  Breathtakingly     ##############
  Large              ##############
  Ensembles of      ################
  Spectra          ##################
"""

__doc__ = """
THIMBLES: Tools for Handling Intricate Measurements on Breathtakingly Large Ensembles of Spectra

"""+thimbles_header_str
=======
"""
THIMBLES: Tools for Handling Intricate Measurements on Breathtakingly Large Ensembles of Spectra

"""
# ########################################################################### #
>>>>>>> 920a72bf

import dependencies

import utils
from verbosity import logger

import os
resource_dir = os.path.join(os.path.dirname(__file__), "resources")

import io
import sources
import photometry
import spectrographs
import observations
import flags
import hydrogen
import features
import profiles
import velocity
import stellar_atmospheres
import modeling
import binning
import continuum

from thimbles.spectrum import Spectrum
from thimbles.io import *

from .thimblesdb import ThimblesDB
<|MERGE_RESOLUTION|>--- conflicted
+++ resolved
@@ -1,4 +1,3 @@
-<<<<<<< HEAD
 thimbles_header_str =\
 """
 THIMBLES:
@@ -16,38 +15,30 @@
 THIMBLES: Tools for Handling Intricate Measurements on Breathtakingly Large Ensembles of Spectra
 
 """+thimbles_header_str
-=======
-"""
-THIMBLES: Tools for Handling Intricate Measurements on Breathtakingly Large Ensembles of Spectra
-
-"""
-# ########################################################################### #
->>>>>>> 920a72bf
 
 import dependencies
-
 import utils
 from verbosity import logger
 
 import os
 resource_dir = os.path.join(os.path.dirname(__file__), "resources")
 
-import io
-import sources
-import photometry
-import spectrographs
-import observations
-import flags
-import hydrogen
-import features
-import profiles
-import velocity
-import stellar_atmospheres
-import modeling
-import binning
-import continuum
+from thimbles import io
+from thimbles import sources
+from thimbles import photometry
+from thimbles import spectrographs
+from thimbles import observations
+from thimbles import flags
+from thimbles import hydrogen
+from thimbles import features
+from thimbles import profiles
+from thimbles import velocity
+from thimbles import stellar_atmospheres
+from thimbles import modeling
+from thimbles import binning
+from thimbles import continuum
 
 from thimbles.spectrum import Spectrum
 from thimbles.io import *
 
-from .thimblesdb import ThimblesDB
+from thimbles.thimblesdb import ThimblesDB
