--- conflicted
+++ resolved
@@ -332,9 +332,6 @@
             obs_wvs = self.indicies_to_coordinates(pixels)
         return self.observer_to_frame(obs_wvs, frame=frame)
     
-    def __call__(self, pixels, frame="emitter"):
-        return self.get_wvs(pixels, frame=frame)
-    
     def get_pix(self, wvs, frame="emitter"):
         shift_wvs = self.frame_to_observer(wvs, frame="emitter")
         return self.coordinates_to_indicies(shift_wvs)
@@ -347,8 +344,6 @@
     @property
     def obs_wvs(self):
         return self.coordinates
-    
-    
     
     
     def observer_to_frame(self, observer_wvs, frame="emitter"):
@@ -372,23 +367,6 @@
     def frame_conversion(self, wvs, wv_frame, target_frame):
         rest_wvs = self.frame_to_observer(wvs, frame=wv_frame)
         return self.observer_to_frame(rest_wvs, frame=target_frame)
-    
-<<<<<<< HEAD
-    def get_wvs(self, pixels=None, frame="emitter"):
-        if pixels == None:
-            obs_wvs = self.obs_wvs
-        else:
-            obs_wvs = self.indicies_to_coordinates(pixels)
-        return self.observer_to_frame(obs_wvs, frame=frame)
-    
-    def __call__(self, pixels):
-        return self.get_wvs(pixels)
-    
-    def get_pix(self, wvs, frame="emitter"):
-        shift_wvs = self.frame_to_observer(wvs, frame="emitter")
-        return self.coordinates_to_indicies(shift_wvs)
-=======
->>>>>>> 5772c901
     
     def set_rv(self, rv):
         self.emitter_frame.set_rv(rv)
