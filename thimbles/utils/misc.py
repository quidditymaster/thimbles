--- conflicted
+++ resolved
@@ -994,16 +994,7 @@
         bbspec /= peak_val
     return bbspec
 
-<<<<<<< HEAD
-def thermal_width(linelist, teff=5777.0):
-    weight = 2.0*linelist["Z"] #TODO: use real atomic weight
-    wv = linelist["wv"]
-    widths = 4.301e-7*np.sqrt(teff/weight)*wv
-    return widths
-
-@task()
-=======
->>>>>>> dc4e0757
+
 def fit_blackbody_phirls(spectrum, start_teff=5000.0, gamma_frac=3.0):
     flux = spectrum.flux
     variance = spectrum.var
