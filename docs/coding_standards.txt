--- conflicted
+++ resolved
@@ -25,10 +25,6 @@
 #TODO?: make the dependency file tell you if something is core or tangential and what capabilities you will be missing out on if you omit it.
 #TODO: generate the dependencies.yaml file automatically via a script.
 
-<<<<<<< HEAD
-
-packages policy:
-=======
 -----------------------------------
 ## Testing ##
 
@@ -45,5 +41,3 @@
     python -m unittest discover . 'test*py'
     
 
-
->>>>>>> 8b233fe7
