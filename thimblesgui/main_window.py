--- conflicted
+++ resolved
@@ -445,7 +445,6 @@
             fit_features = self.fit_features(culled_features)
         return fit_features
     
-<<<<<<< HEAD
     def preconditioned_feature_fit(self, features):
         lparams = np.array([f.profile.get_parameters() for f in features])
         
@@ -522,8 +521,6 @@
             feat.set_eq_width(fit[0]) 
         return features
     
-=======
->>>>>>> 11525478
     def _init_fit_widget(self):
         self.fit_widget = tmbg.widgets.FeatureFitWidget(self.spec, self.features, 0, self.options.fwidth, parent=self)
         self.layout.addWidget(self.fit_widget, 0, 0, 1, 1)
