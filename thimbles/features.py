import numpy as np
import pandas as pd
import thimbles as tmb
import matplotlib.pyplot as plt
from copy import copy
import scipy
import scipy.integrate as integrate
import scipy.sparse
from thimbles import resource_dir
from flags import FeatureFlags
from thimbles import ptable
from thimbles.profiles import voigt
from thimbles import speed_of_light
from thimbles.transitions import TransitionGroupingStandard, Transition
from thimbles.modeling import Model, Parameter
from thimbles.modeling import factor_models
from thimbles.spectrum import FluxParameter, WavelengthSample
from thimbles.utils.misc import smooth_ppol_fit
import thimbles.utils.piecewise_polynomial as ppol
from thimbles import logger
from thimbles import hydrogen
from latbin import matching
from thimbles import as_wavelength_sample
from thimbles.thimblesdb import ThimblesTable, Base
from thimbles.sqlaimports import *
from thimbles.utils.misc import saturated_voigt_cog
from thimbles.sqlaimports import *
from thimbles.radtran import mooger


def indicator_factory(indval, tolerance):
    return lambda x: np.abs(x-indval) < tolerance

class SpeciesGrouper(object):
    
    def __init__(self, group_indicators, ungrouped_val="unique", tolerance=1e-5):
        """species grouper object
        
        inputs
        
        group_indicators: list of functions
          if a function in group_indicators returns true for a species value
          that species will be given a group_num which is the index of that 
          function in the list.
          if more than one function in the list would return true for a given
          species the first function in the list takes precedence.
          The functions are called once for each possible species input
          and the result is cached so one need not worry about optimizing them.
        ungrouped_val: string
          "last" species not appearing in one of the group_indicators lists
            will be grouped together with group_num == len(group_indicators) -1
          "unique" species not appearing in one of the passed in lists will
            be grouped individually, with group num dictated by the first
            time species_group_num is called with an example of that species.
          "raise" if there is no match raise a ValueException
        tolerance: float
          the max allowed difference to accept a species as a match when
          generating extra indicators to handle grouping of species values
          for which no group_indicator function returns True.
        """
        self.group_indicators = group_indicators
        ungr_opts = ["last", "unique", "raise"]
        if ungrouped_val not in ungr_opts:
            raise ValueError("ungrouped_val type {} not recognized must be one of {}".format(ungrouped_val, ungr_opts))
        self.ungrouped_val = ungrouped_val
        self.tolerance = tolerance
    
    def __call__(self, species):
        species = np.atleast_1d(species)
        unique_species, recon_idxs = np.unique(species, return_inverse=True)
        grp_nums = np.zeros(unique_species.shape)
        for input_sp_idx in range(len(unique_species)):
            input_sp_val = unique_species[input_sp_idx]
            grp_num_found = False
            for sp_grp_num in range(len(self.group_indicators)):
                if self.group_indicators[sp_grp_num](input_sp_val):
                    cur_group_num = sp_grp_num
                    grp_num_found = True
                    break
            if not grp_num_found:
                if self.ungrouped_val == "raise":
                    raise ValueError("given species {} was not accepted by any indicator function".format(input_sp_val))
                elif self.ungrouped_val == "unique":
                    self.group_indicators.append(indicator_factory(input_sp_val, self.tolerance))
                cur_group_num = len(self.group_indicators)-1
            grp_nums[input_sp_idx] = cur_group_num
        return grp_nums[recon_idxs]


def voigt_feature_matrix(wv_soln, centers, sigmas, gammas=None):
    wv_soln = as_wavelength_solution(wv_soln)
    indexes = []
    profiles = []
    n_features = len(centers)
    if gammas is None:
        gammas = np.zeros(n_features)
    assert len(sigmas) == n_features
    assert len(gammas) == n_features
    window_deltas = 35.0*gammas
    alt_wid = 5.0*np.sqrt(sigmas**2 + gammas**2)
    window_deltas = np.where(window_deltas > alt_wid, window_deltas, alt_wid)
    wavelengths = wv_soln.get_wvs()
    for col_idx in range(n_features):
        ccent = centers[col_idx]
        csig = sigmas[col_idx]
        cgam = gammas[col_idx]
        cdelt = window_deltas[col_idx]
        lb, ub = wv_soln.get_index([ccent-cdelt, ccent+cdelt], clip=True, snap=True)
        prof = voigt(wavelengths[lb:ub+1], ccent, csig, cgam)
        indexes.append(np.array([np.arange(lb, ub+1), np.repeat(col_idx, len(prof))]))
        profiles.append(prof)
    indexes = np.hstack(indexes)
    profiles = np.hstack(profiles)
    npts = len(wavelengths)
    mat = scipy.sparse.csc_matrix((profiles, indexes), shape=(npts, n_features))
    return mat


<<<<<<< HEAD

class SaturatedVoigtFeatureModel(object):#(Model):
=======
class SaturatedVoigtFeatureModel(Model):
>>>>>>> dc4e0757
    _id = Column(Integer, ForeignKey("Model._id"), primary_key=True)
    
    def __init__(self, 
                 transitions, 
                 min_wv,
                 max_wv,
                 snr_threshold=5.0,
                 snr_target=100.0,
                 dof_thresholds=None,
                 teff=5000.0,
                 gamma=0.01, 
                 vmicro=2.0,
                 initial_x_offset=7.0,
                 dof_threshold=0.0,
                 log_ion_frac=-0.01,
                 max_delta_wv=100,
                 max_delta_x=0.25,
                 domination_ratio=5.0,
                 H_mask_radius=2.0,
                 species_grouper="unique",
                 model_resolution=2e5,
                 ):
        """provides a rough model of a normalized stellar absorption spectrum
        
        inputs 
        
        transitions: pandas.DataFrame
          a DataFrame containing all all the transition data
        min_wv: float
          mininum model wavelength
        max_wv: float
          maximum model wavelength
        teff: float
          effective temperature in Kelvin
        vmicro: float
          microturbulent velocity in kilometers per second
        vmacro: float
          macroturbulent velocity in kilometers per second
        gamma: float
          the ratio of the lorentz width to the thermal width at 5000 angstroms.
        """
        super(SaturatedVoigtFeatureModel, self).__init__()
        self.fdat = transitions._data.copy()
        self.n_feat = len(self.fdat)
        self.min_wv = float(min_wv)
        self.max_wv = float(max_wv)
        self._teff = teff
        self.snr_threshold = snr_threshold
        self.snr_target = snr_target
        self._vmicro = vmicro
        assert log_ion_frac < 0 #can't have an ion fraction greater than 1!
        self.log_ion_frac = log_ion_frac
        self.domination_ratio=domination_ratio
        self.H_mask_radius=H_mask_radius
        self.max_delta_wv = max_delta_wv
        self.max_delta_x = max_delta_x
        
        self._check_initialize_column("ew", fill_value=0.001)
        self._check_initialize_column("wv_offset", fill_value=0.0)
        self._check_initialize_column("sigma_offset", fill_value=0.0)
        self._check_initialize_column("gamma_offset", fill_value=0.0)
        self._check_initialize_column("x_offset", fill_value=initial_x_offset)
        self._check_initialize_column("group_dof", 0.0)
        self._check_initialize_column("group_exemplar", 0)
        self._check_initialize_column("feature_num", np.arange(self.n_feat))
        self._check_initialize_column("fit_group", 0)
        self._check_initialize_column("species_group", 0)
        
        if isinstance(species_grouper, basestring):
            species_grouper = SpeciesGrouper([], ungrouped_val=species_grouper) 
        self.species_grouper = species_grouper
        
        #TODO: make the gamma ratio change as a function of wv
        #TODO: allow for individual gamma ratio's by interpolating cogs
        self.gamma = gamma
        self.model_resolution=model_resolution
        
        self.generate_fit_groups()
        self.calc_all()
        self.npts = int(np.log(self.max_wv/self.min_wv)*self.model_resolution)
        self.model_wv = np.exp(np.linspace(np.log(self.min_wv), np.log(self.max_wv), self.npts))
        self.model_wv_gradient = scipy.gradient(self.model_wv)
        self.delta_log = np.log(self.max_wv/self.min_wv)/self.npts
        #a is defined as gamma*wv**2/(4*pi*c*doppler_width)
        
        self.calc_feature_matrix(overwrite=True)
        self.calc_relative_opac_matrix(overwrite=True)
        self.collapse_feature_matrix(overwrite=True)
    
    def _check_initialize_column(self, col_name, fill_value):
        """check if a column is defined and if it is not add it"""
        if not (col_name in self.fdat.columns):
            if len(np.atleast_1d(fill_value)) > 1:
                new_col = fill_value    
            else:
                new_col = np.empty(self.n_feat, dtype=float)
                new_col.fill(fill_value)
            self.fdat[col_name] = new_col
    
    def calc_all(self):
        self.calc_cog()
        self.calc_solar_ab()
        self.calc_doppler_widths()
        self.calc_x()
    
    def __call__(self, input, **kwargs):
        if self._recalc_doppler_widths:
            self.calc_doppler_widths()
        if self._recalc_x:
            self.calc_x()
        if self._recalc_opac_matrix:
            self.calc_relative_opac_matrix()
        if self._recalc_feature_matrix:
            self.calc_feature_matrix()
        if self._recollapse_feature_matrix:
            self.collapse_feature_matrix()
        ret_val = self.cfm*self.exemplar_opac_p.get()
        return ret_val
    
    #@parameter(free=True, scale=1.0, min=0.0001, max=1000.0, step_scale=1.0)
    def exemplar_opac_p(self, ):
        return self.exemplar_opac
    
    #@exemplar_opac_p.setter
    def set_exemplar_opac(self, exemplar_opacities):            
        self.exemplar_opac = exemplar_opacities
        per_feature_opacities = self.opac_matrix*exemplar_opacities
        self.fdat["opac_strength"] = per_feature_opacities
    
    #@exemplar_opac_p.expander
    def expand_exemplar_effects(self, input_vec, **kwargs):
        return self.cfm
    
    #@parameter(free=True, min=0.001, max=1.2, step_scale=0.1)
    def gamma_p(self):
        return self.gamma
    
    #@gamma_p.setter
    def set_gamma(self, value):
        #import pdb; pdb.set_trace()
        self.gamma = value
        self._recalc_opac_matrix = True
        self._recalc_feature_matrix = True
        self._recollapse_feature_matrix = True
    
    #def calc_ew_errors(self):
    #    self.fdat["ew_error"] = np.ones(len(self.fdat))
    #    total_sig2 = self.fdat["ew"]
    #    ew_error = np.sqrt(self.fdat["ew_frac"]*self.fdat["ew"])
    #    self.fdat["ew_error"] = np.where(self.fdat["ew_frac"])
    
    def group_species(self, overwrite=True):
        species_nums = self.species_grouper(self.fdat.species.values)
        if overwrite:
            self.fdat["species_group"] = species_nums
            unique = np.unique(self.fdat.species_group.values)
            self.species_id_set = np.sort(unique)
        return species_nums
    
    def generate_fit_groups(self):
        #import pdb; pdb.set_trace()
        self.group_species(overwrite=True)
        species_gb = self.fdat.groupby("species_group")
        species_groups = species_gb.groups
        n_total_groups = 0
        for species_key in species_groups:
            species_ixs = np.asarray(species_groups[species_key])
            n_lines = len(species_ixs)
            new_fit_groups = []
            targ_n_group = 5
            if n_lines < 2*targ_n_group:
                new_fit_groups.append((species_ixs, 0))
            else:
                species_dat = self.fdat.ix[species_ixs]
                cspecies_pnum = species_dat["Z"].iloc[0]
                cabund = ptable["abundance"].ix[(cspecies_pnum, 0)]
                rel_strengths = cabund + species_dat["loggf"] - self.theta*species_dat["ep"]
                strength_sorted_ixs = species_ixs[np.argsort(rel_strengths).values]
                sorted_strengths = rel_strengths[strength_sorted_ixs]
                cumulative_strength = np.zeros(len(sorted_strengths)+1)
                cumulative_strength[1:] = np.cumsum(10**sorted_strengths)
                targ_cum_strength = 18.0
                sub_lb, sub_ub = 0, 0
                grp_id = 0
                accum_str = 0
                while sub_ub < n_lines:
                    while (accum_str < targ_cum_strength) and (sub_ub < n_lines):
                        sub_delta = sub_ub-sub_lb
                        if sub_delta < targ_n_group:
                            sub_ub = min(sub_ub + targ_n_group, n_lines)
                        else:
                            sub_ub += 1
                        accum_str = cumulative_strength[sub_ub]-cumulative_strength[sub_lb]
                    if (n_lines - sub_ub) <= targ_n_group:
                        #we wont' be able to achieve the target number of lines just make this the end
                        sub_ub = n_lines
                    new_fit_groups.append((strength_sorted_ixs[sub_lb:sub_ub], grp_id))
                    grp_id += 1
                    accum_str = 0
                    sub_lb = sub_ub
            #now process all the groups and generate a unique exemplar for each
            for fg, fg_idx in new_fit_groups:
                n_total_groups += 1
                self.fdat.ix[fg, "fit_group"] = fg_idx 
                exemplar_idx = np.random.randint(len(fg))
                exemplar_vec = np.zeros(len(fg), dtype=int)
                exemplar_vec[exemplar_idx] = 1
                self.fdat.ix[fg, "group_exemplar"] = exemplar_vec 
        
        self.exemplar_opac = np.repeat(0.01, n_total_groups)
    
    def optimize_fit_groups(self, spectra):
        transforms_to_model = []
        npts_model = len(self.model_wv)
        min_delta_wv = np.empty(npts_model, dtype=float)
        min_delta_wv.fill(100.0) #bigger than any reasonable pixel size
        snr2_available = np.zeros(npts_model)
        dof_available = np.zeros(npts_model)
        
        logger("building spectra to model space transforms")
        for spec in spectra:
            trans = tmb.utils.resampling.get_resampling_matrix(spec.wv, self.model_wv, preserve_normalization=False)
            transforms_to_model.append(trans)
            cur_snr2 = trans*(spec.flux**2*spec.ivar)
            cur_dof = trans*np.ones(spec.wv.shape)
            max_dof = np.max(cur_dof)
            cur_dof /= max_dof #TODO replace this with a preserved norm
            cur_delta_pix = trans*scipy.gradient(spec.wv)/max_dof 
            cur_delta_pix = np.where(cur_delta_pix > 0, cur_delta_pix, 100.0)
            min_delta_wv = np.where(cur_delta_pix < min_delta_wv, cur_delta_pix, min_delta_wv)
            snr2_available += cur_snr2
            dof_available = np.where(dof_available > cur_dof, dof_available, cur_dof)
        
        #get the log of the min pixel size as a fraction of wavelength
        pixel_lrw = np.log10(min_delta_wv/self.model_wv)
        
        #admit features up to 1/100 of a pixel width in predicted equivalent width
        max_strengths = np.power(10.0, pixel_lrw - 2.0) 
        
        #zero is the background group
        self.fdat["fit_group"] = np.zeros(len(self.fdat), dtype=int) 
        window_delta = 0.0001
        logger("collecting max feature strengths per model pixel")
        for line_idx in range(len(self.fdat)):
            ldata = self.fdat.iloc[line_idx]
            cent_wv = ldata["wv"]
            if cent_wv > self.max_wv:
                continue
            if cent_wv < self.min_wv:
                continue
            min_idx = self.get_index(cent_wv*(1.0-window_delta), clip=True)
            max_idx = self.get_index(cent_wv*(1.0+window_delta), clip=True)
            sigma = ldata["doppler_width"]
            #TODO: replace the constant gamma with an appropriately varying one
            gamma = self.gamma*sigma
            prof = voigt(self.model_wv[min_idx:max_idx+1], cent_wv, sigma, gamma)
            predicted_lrw = ldata["cog_lrw"]
            prof *= np.power(10.0, predicted_lrw)/np.max(prof)
            mst_snippet = max_strengths[min_idx:max_idx+1]
            max_strengths[min_idx:max_idx+1] = np.where(mst_snippet > prof, mst_snippet, prof)
        
        logger("relegating dominated features to a background model")
        #mask features close to the centers of Hydrogen lines
        hmask = hydrogen.get_H_mask(self.model_wv, self.H_mask_radius)
        for line_idx in range(len(self.fdat)):
            ldata = self.fdat.iloc[line_idx]
            cent_wv = ldata["wv"]
            if cent_wv > self.max_wv:
                continue
            if cent_wv < self.min_wv:
                continue
            cent_idx = self.get_index(cent_wv, )
            if not hmask[cent_idx]: 
                continue #too close to a hydrogen feature
            predicted_lrw = ldata["cog_lrw"]
            if max_strengths[cent_idx] < self.domination_ratio*np.power(10.0, predicted_lrw):
                self.fdat["fit_group"].iloc[line_idx] = 1
        
        #print "beginning grouping"
        logger("matching potential groups")
        foreground_features = self.fdat[self.fdat.fit_group >= 1]
        
        species_gb = foreground_features.groupby(["Z", "ion"])
        all_fit_groups = []
        species_groups = species_gb.groups
        for species_pair in species_gb.groups:
            species_ixs = species_groups[species_pair]
            species_df = foreground_features.ix[species_ixs]
            wv_x_vals = species_df[["wv", "x"]].values.copy()
            wv_x_vals[:, 0] /= self.max_delta_wv
            wv_x_vals[:, 1] /= self.max_delta_x
            m1, m2, dist = matching.match(wv_x_vals, wv_x_vals, tolerance=1.0) 
            potential_groups = [[]]
            last_matching_idx = m1[0]
            for match_idx in range(len(m1)):
                if last_matching_idx != m1[match_idx]:
                    potential_groups.append([])
                    last_matching_idx = m1[match_idx]
                potential_groups[-1].append(m2[match_idx])
            
            used_features = set()
            #for each feature attempt to build a suitable group
            for potential_group in potential_groups:
                potential_ixs = [species_ixs[pgi] for pgi in potential_group]                
                group_ixs = []
                accum_snr2 = 0.0
                accum_dof = 0.0
                to_subtract = []
                for fdat_ix in potential_ixs:
                    if fdat_ix in used_features:
                        continue
                    group_ixs.append(fdat_ix)
                    ldata = self.fdat.ix[fdat_ix]
                    cent_wv = ldata["wv"]
                    cent_idx = self.get_index(cent_wv)
                    min_idx = self.get_index(cent_wv*(1.0-window_delta), clip=True)
                    max_idx = self.get_index(cent_wv*(1.0+window_delta), clip=True)
                    sigma = max(ldata["doppler_width"], min_delta_wv[cent_idx])
                    #TODO: replace the constant gamma with an appropriately varying one
                    gamma = self.gamma*sigma
                    cog_lrw = ldata["cog_lrw"]
                    cog_ew = np.power(10.0, cog_lrw)*cent_wv
                    prof = cog_ew*voigt(self.model_wv[min_idx:max_idx+1], cent_wv, sigma, gamma)
                    prof = np.where(prof < 1, prof, 1.0) #make sure we don't run to negative flux
                    snr2_prod = snr2_available[min_idx:max_idx+1]*prof
                    captured_snr2 = np.sum(snr2_prod)
                    accum_snr2 += captured_snr2
                    nprof = prof/np.max(prof)
                    dof_prod = dof_available[min_idx:max_idx+1]*nprof
                    accum_dof += np.sum(dof_prod)
                    to_subtract.append((min_idx, max_idx, dof_prod, snr2_prod))
                    add_group = False
                    meets_snr_threshold = accum_snr2 > self.snr_threshold**2
                    meets_snr_target = accum_snr2 > self.snr_target**2
                    non_degen = accum_dof > 1.0
                    is_last_match = fdat_ix == potential_ixs[-1]
                    if meets_snr_target and non_degen:
                        add_group = True
                    elif meets_snr_threshold and non_degen and is_last_match:
                        add_group = True
                    if add_group:
                        print "accum n {}, accum dof {: 5.2f} accum snr {: 5.2f}".format(len(group_ixs), accum_dof, np.sqrt(accum_snr2))
                        #this is a good enough group add it to the set of groups
                        all_fit_groups.append(group_ixs)
                        #pick a group exemplar at random
                        exemplar_ix = group_ixs[np.random.randint(0, len(group_ixs))]
                        #set their fit group column to match each other
                        for feat_ix in group_ixs:
                            if feat_ix == exemplar_ix:
                                self.fdat.ix[feat_ix, "group_exemplar"] = 1
                            else:
                                self.fdat.ix[feat_ix, "group_exemplar"] = 0
                            self.fdat.ix[feat_ix, "fit_group"] = len(all_fit_groups)+1
                            used_features.add(feat_ix)
                        #subtract from our total allotment of signal to noise and degrees of freedom
                        for min_idx, max_idx, dof_prod, snr2_prod in to_subtract:
                            resid_snr2 = snr2_available[min_idx:max_idx+1]-snr2_prod
                            snr2_available[min_idx:max_idx+1] = np.where(resid_snr2 > 0, resid_snr2, 0.0)
                            resid_dof = dof_available[min_idx:max_idx+1] - dof_prod*min(1.0, 3.0/len(to_subtract))
                            dof_available[min_idx:max_idx+1] = np.where(resid_dof > 0, resid_dof, 0.0)
                    if is_last_match:
                        if not add_group:
                            self.fdat.ix[potential_ixs[0], "fit_group"] = 0
        
    def get_index(self, wv, clip=False):
        idx = np.log(np.asarray(wv)/self.min_wv)/self.delta_log
        if clip:
            idx = np.clip(idx, 0, self.npts-1)
        return idx
    
    def sigma_widths(self):
        sig_offs= self.fdat["sigma_offset"]
        return np.clip(self.fdat["doppler_width"]+sig_offs, 0.0001, np.inf)
    
    def gamma_widths(self):
        gam_offs = self.fdat["gamma_offset"]
        return np.clip(self.gamma*(self.fdat["wv"]/5000.0)**2+gam_offs, 0.0001, np.inf)
    
    def calc_feature_matrix(self, overwrite=True):
        print "generating full feature matrix"
        wvs = self.fdat["wv"].values
        sigmas = self.sigma_widths().values
        gammas = self.gamma_widths().values
        full_matrix = voigt_feature_matrix(self.model_wv, wvs, sigmas, gammas)
        if overwrite:
            self.feature_matrix = full_matrix
            self._recalc_feature_matrix = False 
        return full_matrix 
    
    def calc_relative_opac_matrix(self, overwrite=True):
        grouping = ["species_group", "fit_group"]
        group_gb = self.fdat.groupby(grouping)
        groups = group_gb.groups
        n_groups = len(groups)
        group_keys = sorted(groups.keys())
        opac_frac = pd.Series(np.zeros(len(self.fdat)), index=np.array(self.fdat.index))
        matrix_idxs = {species:[] for species in self.species_id_set}
        opac_frac_data = {species:[] for species in self.species_id_set}
        col_max = {}
        for group_idx in range(n_groups):
            group_id = group_keys[group_idx]
            #TODO: remove background features by detecting negative fit groups
            group_ldf = self.fdat.ix[groups[group_id]]
            rel_opacs = np.exp(group_ldf["x"])
            opac_sum = np.sum(rel_opacs)
            rel_opacs /= opac_sum
            opac_frac.ix[groups[group_id]] = rel_opacs
            group_feat_nums = self.fdat.ix[groups[group_id], "feature_num"].values
            n_group_feats = len(group_feat_nums)
            grp_col = int(group_id[1])
            col_max[group_id[0]] = grp_col+1 #this will end up the max since we sort the keys
            midxs = np.array([group_feat_nums, np.repeat(grp_col, n_group_feats)])
            matrix_idxs[group_id[0]].append(midxs)
            opac_frac_data[group_id[0]].append(rel_opacs.values)
        matrix_idxs = {species:np.hstack(matrix_idxs[species]) for species in self.species_id_set}
        ew_frac_data = {species:np.hstack(opac_frac_data[species]) for species in self.species_id_set}
        grouping_matrices = []
        for species in self.species_id_set:
            n_sub_groups = col_max[species]
            n_grouped_feats = matrix_idxs[species].shape[1]
            mdat = ew_frac_data[species]
            idx_dat = matrix_idxs[species]
            gmat = scipy.sparse.csc_matrix((mdat, idx_dat), shape=(self.n_feat, n_sub_groups))
            grouping_matrices.append(gmat)
        grouping_matrix = scipy.sparse.bmat([grouping_matrices]) 
        if overwrite:
            self.opac_matrix = grouping_matrix 
            self._recalc_opac_matrix=False
            self._recollapse_feature_matrix=True
        return grouping_matrix
    
    def collapse_feature_matrix(self, overwrite=True):
        #print "collapsing to group feature matrices"
        cfm = self.feature_matrix*self.opac_matrix
        if overwrite:
            self.cfm = cfm
            self._recollapse_feature_matrix = False
        return cfm
    
    @property
    def teff(self):
        return self._teff
    
    @teff.setter
    def teff(self, value):
        self._teff = value
        self._recalc_doppler_widths = True
        self._recalc_x = True
        self._recalc_cog_ews = True
        self._recalc_opac_matrix = True
        self._recalc_feature_matrix=True
        self._recollapse_feature_matrix = True
    
    @property
    def vmicro(self):
        return self._vmicro
    
    @vmicro.setter
    def vmicro(self, value):
        self._vmicro = value
        self._recalc_doppler_widths = True
        self._recalc_x = True
        self._recalc_cog_ews = True
        self._recalc_opac_matrix = True
        self._recalc_feature_matrix=True
        self._recollapse_feature_matrix = True
    
    #@parameter(free=True, min=0.01, max=10.0, step_scale=0.1)
    def vmicro_p(self):
        return self.vmicro
    
    #@vmicro_p.setter
    def set_vmicro(self, value):
        self.vmicro = value
    
    @property
    def theta(self):
        return 5040.0/self.teff
    
    @theta.setter
    def theta(self, value):
        self.teff = 5040.0/value
    
    #@parameter(free=False, min=0.2, max=3.0, step_scale=0.1)
    def theta_p(self):
        return self.theta
    
    #@theta_p.setter
    def set_theta(self, value):
        self.theta = value
    
    def calc_solar_ab(self):
        self.fdat["solar_ab"] = ptable["abundance"].ix[(self.fdat.z, 0)]
    
    def calc_therm_widths(self):
        self.fdat["thermal_width"] = tmb.utils.misc.thermal_width(self.fdat, self.teff)
    
    def calc_vmicro_widths(self):
        self.fdat["vmicro_width"] = self.fdat["wv"]*self.vmicro/299792.458
    
    def calc_doppler_widths(self):
        #"print calculating doppler widths"
        self.calc_therm_widths()
        self.calc_vmicro_widths()
        dop_widths = np.sqrt(self.fdat["vmicro_width"]**2 + self.fdat["thermal_width"]**2)
        self.fdat["doppler_width"] = dop_widths
        self._recalc_doppler_widths = False
    
    def calc_x(self):
        #"print calculating x values"
        neutral_delt_x = np.log10(1.0 - np.power(10.0, self.log_ion_frac))
        ionization_delta = np.where(self.fdat.ion == 1, self.log_ion_frac, neutral_delt_x)
        #TODO: include some sort of basic adjustment of ionization fraction on the basis of element ionization energy.
        self.fdat["x"] = self.fdat.solar_ab + self.fdat.loggf - self.fdat.ep*self.theta + ionization_delta
        self._recalc_x = False
        
    def calc_cog(self):
        """calculate approximate curves of growth to convert from opacity to EW
        """
        self._log_cog_gamma_ratios = np.linspace(-5.0, 0.5, 31)
        self._cogs = [saturated_voigt_cog(gamma_ratio=10**grat) for grat in self._log_cog_gamma_ratios]
        self._min_log_cog = self._log_cog_gamma_ratios[0]
        self._delta_log_cog = self._log_cog_gamma_ratios[1]-self._min_log_cog
    
    def calc_ew(self):
        sigma_widths = self.sigma_widths()
        gamma_widths = self.gamma_widths() 
        log_gamma_ratios = np.log10(gamma_widths/sigma_widths)
        cog_idxs = np.array((log_gamma_ratios - self._min_log_cog)/self._delta_log_cog, dtype=int)
        cog_idxs = np.clip(cog_idxs, 0, len(self._cogs)-1)
        log_rews_out = np.zeros(len(self.fdat))
        opac_strength = self.fdat["opac_strength"].values
        for cur_cog_idx in range(len(self._cogs)):
            select_idxs = np.where(cog_idxs == cur_cog_idx)[0]
            if len(select_idxs) > 0:
                log_rews_out[select_idxs] = self._cogs[cur_cog_idx](np.log10(opac_strength[select_idxs]))
        ews = sigma_widths*np.power(10.0, log_rews_out)
        self.fdat["ew"] = ews
    
    #def fit_offsets(self):
    #    #import pdb; pdb.set_trace()
    #    species_gb = self.fdat.groupby("species_group")
    #    groups = species_gb.groups
    #    #order the species keys so we do the species with the most exemplars first
    #    #num_exemplars = sorted([(len(groups[k]), k) for k in groups.keys()], reverse=True)
    #    fallback_offset = 10.0 #totally arbitrary
    #    for species_key in range(len(groups)):
    #        species_df = self.fdat.ix[groups[species_key]]
    #        exemplars = species_df[species_df.group_exemplar > 0]
    #        delta_rews = np.log10(exemplars.ew/exemplars.doppler_width)
    #        x_deltas = exemplars.x.values - self.cog.inverse(delta_rews.values)
    #        offset = np.sum(x_deltas)
    #        if np.isnan(offset):
    #            offset = fallback_offset
    #        self.fdat.ix[groups[species_key], "x_offset"] = offset
    
    @property
    def doppler_lrw(self):
        return np.log10(self.fdat.doppler_width/self.fdat.wv)
    
    @property
    def lrw(self):
        return np.log10(self.fdat["ew"]/self.fdat["wv"])
    
    #@property
    #def x_adj(self):
    #    return self.fdat.x - self.fdat.x_offset
    #
    #@property
    #def sigma(self):
    #    sig = np.sqrt(self.fdat["vmicro_width"]**2 
    #            + self.fdat["thermal_width"]**2 
    #            + (self.fdat["wv"]*self.vmacro/299792.458)**2) 
    #    return sig + self.fdat["sigma_off"]
    
    @property
    def lrw_adj(self):
        return self.lrw - self.doppler_lrw
    
    def cog_plot(self, ax=None, **kwargs):
        foreground = self.fdat[(self.fdat.fit_group > 1)*(self.fdat.group_exemplar > 0)]
        if ax is None:
            fig, ax = plt.subplots()
        ax.scatter(foreground.x-foreground.x_offset, np.log10(foreground.ew/foreground.doppler_width), **kwargs)
        ax.set_xlabel("adjusted relative strength")
        ax.set_ylabel("log(EW/doppler_width)")


class EWSumParameter(Parameter):
    _id = Column(Integer, ForeignKey("Parameter._id"), primary_key=True)
    __mapper_args__={
        "polymorphic_identity":"EWSumParameter",
    }
    _value = Column(Float)
    
    def __init__(self, value):
        self._value = value


class FeatureGroupModel(Model):
    _id = Column(Integer, ForeignKey("Model._id"), primary_key=True)
    __mapper_args__={
        "polymorphic_identity":"FeatureGroupModel",
    }
    _ew_sum_id = Column(Integer, ForeignKey("EWSumParameter._id"))
    ew_sum_p = relationship("EWSumParameter")
    _stellar_parameters_id = Column(Integer, ForeignKey("StellarParameters._id"))
    stellar_parameters = relationship("StellarParameters")
    
    def __init__(
            self, 
            wv_soln, 
            group, 
            stellar_parameters, 
            share_gamma=True,
            substrate=None,
    ):
        transitions = group.transitions
        self.ew_sum_p = EWSumParameter(0.01)
        self.stellar_parameters = stellar_parameters
        parameters = [self.ew_sum_p]
        profile_models = []
        for trans in transitions:
            gamma_p = None
            if len(profile_models) > 0:
                if share_gamma:
                    gamma_p = profile_models[-1].gamma_p
            pmod = VoigtProfileModel(
                wv_soln=wv_soln, 
                transition=trans,
                stellar_parameters=stellar_parameters,
                gamma=gamma_p
            )
            profile_models.append(pmod)
            parameters.append(pmod.output_p)
        min_start = np.min([pmod.output_p.wv_sample.start for pmod in profile_models])
        max_end = np.max([pmod.output_p.wv_sample.end for pmod in profile_models])
        wvsamp = WavelengthSample(wv_soln, start=min_start, end=max_end)
        self.output_p = FluxParameter(wvsamp)
        self.parameters = parameters
        self.substrate = substrate
    
    def __call__(self, vprep=None):
        vdict = self.get_vdict(vprep)
        if len(vdict) == 0:
            return None
        ew_sum_val = vdict.pop(self.ew_sum_p)
        fparams = vdict.keys()
        prof_strengths = np.zeros(len(fparams))
        for prof_idx in range(len(fparams)):
            profile_param = fparams[prof_idx]
            transition = profile_param.mapped_models[0].transition
            if not self.substrate is None:
                stell_ps = self.substrate.source.stellar_parameters
            else:
                stell_ps = None
            pstrength = transition.pseudo_strength(stellar_parameters=stell_ps)
            prof_strengths[prof_idx] = np.power(10.0, pstrength)
        prof_strengths /= np.sum(prof_strengths)
        output_sample = self.output_p.wv_sample
        fsum = np.zeros(len(output_sample))
        out_start = output_sample.start
        for prof_idx in range(len(fparams)):
            fp = fparams[prof_idx]
            start, end = fp.wv_sample.start, fp.wv_sample.end
            start = start-out_start
            end = end-out_start
            fsum[start:end] += -prof_strengths[prof_idx]*fp.value#*ew_sum_value
        return fsum


class GammaParameter(Parameter):
    _id = Column(Integer, ForeignKey("Parameter._id"), primary_key=True)
    __mapper_args__={
        "polymorphic_identity":"GammaParameter",
    }
    _value = Column(Float)
    
    def __init__(self, value=None):
        if value is None:
            value = 0.0
        self._value = value

def as_gamma_parameter(gamma):
    if isinstance(gamma, GammaParameter):
        return gamma
    else:
        return GammaParameter(gamma)

class VoigtProfileModel(Model):
    """a model for a voigt profile with the gaussian width determined 
    by assuming a sqrt(thermal**2 + vmicro**2) = sigma, and a free 
    gamma parameter.
    """
    _id = Column(Integer, ForeignKey("Model._id"), primary_key=True)
    __mapper_args__={
        "polymorphic_identity":"VoigtProfileModel",
    }
    _transition_id = Column(Integer, ForeignKey("Transition._id"))
    transition = relationship("Transition")
    max_width = Column(Float)
    
    #non-sql attributes
    _gamma_p = None
    _teff_p = None
    _vmicro_p = None
    
    def __init__(
            self, 
            wv_soln, 
            transition,
            stellar_parameters,
            max_width=None,
            gamma=0.0,
            substrate=None,
    ):
        self.transition=transition
        cent_wv = transition.wv
        if max_width is None:
            max_width = cent_wv*5e-4
        self.max_width = max_width
        gamma_p = as_gamma_parameter(gamma)
        teff_p = stellar_parameters.teff_p
        vmicro_p = stellar_parameters.vmicro_p
        self.parameters = [gamma_p, teff_p, vmicro_p]
        start, end = wv_soln.get_index([cent_wv-self.max_width, cent_wv+self.max_width], clip=True, snap=True)
        wvsamp = WavelengthSample(wv_soln, start=start, end=end)
        self.output_p = FluxParameter(wvsamp)
        self.substrate=substrate
    
    def __call__(self, vprep=None):
        vdict = self.get_vdict(vprep)
        teff_val = vdict[self.teff_p]
        vmicro_val = vdict[self.vmicro_p]
        twv = self.transition.wv
        weight = self.transition.ion.weight
        therm_sig = tmb.utils.misc.thermal_width(teff_val, twv, weight)
        vmicro_sig = (vmicro_val/speed_of_light)*twv
        sigma_val = np.sqrt(therm_sig**2 + vmicro_sig**2)
        gamma_val = vdict[self.gamma_p]
        wvs = self.output_p.wv_sample.wvs
        pflux = voigt(wvs, twv, sigma_val, gamma_val)
        return pflux
    
    @property
    def teff_p(self):
        if self._teff_p is None:
            for p in self.parameters:
                if isinstance(p, tmb.stellar_parameters.TeffParameter):
                    self._teff_p = p
                    break
        return self._teff_p
    
    @property
    def vmicro_p(self):
        if self._vmicro_p is None:
            for p in self.parameters:
                if isinstance(p, tmb.stellar_parameters.VmicroParameter):
                    self._vmicro_p = p
                    break
        return self._vmicro_p
    
    @property
    def gamma_p(self):
        if self._gamma_p is None:
            for p in self.parameters:
                if isinstance(p, GammaParameter):
                    self._gamma_p = p
                    break
        return self._gamma_p


class GroupedFeatureSubstrate(tmb.modeling.ModelSubstrate):
    _id = Column(Integer, ForeignKey("ModelSubstrate._id"), primary_key=True)
    __mapper_args__={
        "polymorphic_identity":"GroupedFeatureSubstrate",
    }
    _feature_flux_id = Column(Integer, ForeignKey("FluxParameter._id"))
    feature_flux = relationship("FluxParameter")
    _source_id = Column(Integer, ForeignKey("Source._id"))
    source = relationship("Source")
    
    def __init__(self, star, database, grouping_standard, wv_soln, flux_socket=None):
        self.source = star
        wv_soln = tmb.as_wavelength_solution(wv_soln)
        self.feature_flux = FluxParameter(wv_soln)
        if not isinstance(grouping_standard, TransitionGroupingStandard):
            grouping_standard = database.query(TransitionGroupingStandard)\
                    .filter(TransitionGroupingStandard.name == grouping_standard)\
                    .first()
            if grouping_standard is None:
                raise TypeError("TransitionGroupingStandard not found")
        feature_group_models = []
        for group in grouping_standard.groups:
            fgm = FeatureGroupModel(
                wv_soln=wv_soln,
                group=group,
                stellar_parameters=star.stellar_parameters,
                substrate=self,
            )
            feature_group_models.append(fgm)
        feature_adder = factor_models.FluxSumModel(
            output_p = self.feature_flux,
            parameters = [fgm.output_p for fgm in feature_group_models],
            substrate=self,
        )
        if not flux_socket is None:
            flux_socket.append(self.feature_flux)


class VoigtFitSingleLineSynthesis(ThimblesTable, Base):
    """table for caching the values of running MOOG to synthesize an individual
transition then fitting the resultant spectrum with a voigt profile to determine a sigma, gamma and equivalent width.
    """
    _transition_id = Column(Integer, ForeignKey("Transition._id"))
    transition = relationshp = relationship("Transition")
    _stellar_parameters_id = Column(Integer, ForeignKey("StellarParameters._id"))
    stellar_parameters = relationship("StellarParameters")
    ew = Column(Float)
    sigma = Column(Float)
    gamma = Column(Float)
    rms = Column(Float)
    
    #class attributes
    _teff_delta = 250 #grid points in teff
    _logg_delta = 0.5 #grid spacing in logg
    _metalicity_delta = 0.5 #grid spacing in [Fe/H]
    _vmicro_delta = 0.1 #grid spacing in microturbulence
    _delta_lambda = 0.01
    _opac_rad = 10.0
    
    engine_instance = mooger
    
    def __init__(self, transition, teff, logg, metalicity, vmicro, x_on_fe):
        self.transtion = transition
        abund = Abundance(self.transition.ion)
        self.stellar_parameters = StellarParameters(teff, logg, metalicity, vmicro, abundances=[abund])
        cent_wv = self.transition.wv
        min_wv = cent_wv - self._opac_rad
        max_wv = cent_wv + self._opac_rad
        targ_npts = int((max_wv-min_wv)/self._delta_lambda)
        targ_wvs = np.linspace(min_wv, max_wv, targ_npts)
        synth = self.engine_instance.spectrum(
            linelist=[self.transition],
            stellar_params=self.stellar_parameters,
            wavelengths=targ_wvs,
            sampling_mode="bounded",
            delta_wv=self._delta_lambda,
            opac_rad=self._opac_rad,
            central_intensity=False,
        )
        depths = 1.0-synth.flux
        fres = tmb.utils.misc.unweighted_voigt_fit(synth.wvs, depths)
        self.sigma, self.gamma, self.ew = fres
        #import pdb; pdb.set_trace()


class OldFeature(object):
    
    def __init__(self, 
                 profile, 
                 eq_width, 
                 abundance, 
                 trans_parameters,
                 relative_continuum=1.0, 
                 data_sample=None,
                 flags=None,
                 note=""):
        self.profile = profile
        self._eq_width = eq_width
        self.abundance = abundance
        self.trans_parameters = trans_parameters
        self.data_sample = data_sample
        if flags == None:
            flags = FeatureFlags()
        self.flags = flags
        self.note=note
        self.relative_continuum=relative_continuum
    
    def __repr__ (self):
        rep_str = """Feature : %s notes: %s"""
        return rep_str % (repr(self.trans_parameters), self.notes) 
    
    def chi_sq_vec(self, wvs=None):
        if wvs == None:
            wvs = self.data_sample.wv
    
    def trough_bounds(self, wvs, fraction=0.95):
        pass
    
    def get_offset(self):
        return self.profile.get_parameters()[0]
    
    def set_offset(self, new_off):
        cur_p = self.profile.get_parameters()
        cur_p[0] = new_off
        self.profile.set_parameters(cur_p)
    
    @property
    def molecular_weight(self):
        return self.trans_parameters.molecular_weight
    
    @property
    def wv(self):
        return self.trans_parameters.wv
    
    @property
    def species(self):
        return self.trans_parameters.species
    
    @property
    def loggf(self):
        return self.trans_parameters.loggf
    
    @property
    def ep(self):
        return self.trans_parameters.ep
    
    def get_model_flux(self, wvs):
        return self.model_flux(wvs)
    
    def model_flux(self, wvs):
        return self.relative_continuum*(1.0-self.eq_width*self.profile(wvs))
    
    @property
    def eq_width(self):
        return self._eq_width
    
    @property
    def depth(self):
        return self.eq_width_to_depth(self._eq_width)
    
    def eq_width_to_depth(self, eq_width):
        coff = self.profile.get_parameters()[0]
        cdepth = self.profile(self.wv+coff)
        return eq_width*cdepth
    
    def depth_to_eq_width(self, depth):
        coff = self.profile.get_parameters()[0]
        cdepth = self.profile(self.wv+coff)
        return depth/cdepth
    
    def set_depth(self, depth):
        eqw = self.depth_to_eq_width(depth)
        self.set_eq_width(eqw)
    
    def set_eq_width (self,eq_width):
        self._eq_width = eq_width
    
    def set_relative_continuum(self, rel_cont):
        self.relative_continuum = rel_cont
    
    @property
    def logrw(self):
        return np.log10(self.eq_width/self.wv)
    
    def thermal_width(self, teff):
        return tmb.utils.misc.thermal_width(teff, self.wv, self.molecular_weight)
    
    def get_cog_point(self, teff, vturb=2.0, abundance_offset=0.0):
        #most likely velocity
        vml = np.sqrt(self.thermal_width(teff)**2 + vturb**2) 
        solar_logeps = tmb.stellar_atmospheres.solar_abundance[self.species]["abundance"]
        theta = 5040.0/teff
        x = solar_logeps+self.loggf-self.ep*theta
        x += abundance_offset
        logvml = np.log10(vml)
        x -= logvml
        y = self.logrw - logvml
        return x, y

<|MERGE_RESOLUTION|>--- conflicted
+++ resolved
@@ -116,12 +116,8 @@
     return mat
 
 
-<<<<<<< HEAD
-
-class SaturatedVoigtFeatureModel(object):#(Model):
-=======
+
 class SaturatedVoigtFeatureModel(Model):
->>>>>>> dc4e0757
     _id = Column(Integer, ForeignKey("Model._id"), primary_key=True)
     
     def __init__(self, 
