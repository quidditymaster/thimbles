from copy import copy
import thimblesgui as tmbg

from thimblesgui import QtGui, QtCore, Qt
Signal = QtCore.Signal
Slot = QtCore.Slot
QModelIndex = QtCore.QModelIndex

import numpy as np
import matplotlib as mpl
from matplotlib.collections import LineCollection
import matplotlib.pyplot as plt

import thimbles as tmb
from thimbles import workingdataspace as wds
from thimbles.options import Option, opts
from thimbles.thimblesdb import Base
from thimbles.transitions import Transition, as_transition_group
from thimbles.transitions import TransitionGroupingStandard, TransitionGroup
from thimbles.abundances import Ion
from thimbles import as_wavelength_sample
from thimbles import ptable
from thimbles.periodictable import symbol_to_z, z_to_symbol
import thimbles.charts as charts

from thimblesgui import MatplotlibWidget
from thimblesgui import FluxDisplay

#color gamut
fg_color = "#2056DD" 
bk_color = "#708080" 
focus_color = "#F0DB62"

class SelectionTier(QtCore.QObject):
    changed = Signal(list)
    _selection_model = None
    focusChanged = Signal(list)
    
    def __init__(self, values=None):
        super(SelectionTier, self).__init__()
        if values is None:
            values = []
        self.focus = []
        self.set_values(values)
    
    def __len__(self):
        return len(self.values)
    
    def set_selection_model(self, selection_model):
        if not self._selection_model is None:
            raise Exception("selection model is already set!")
        self._selection_model = selection_model
        self._selection_model.selectionChanged.connect(self.on_selection_change)
    
    def on_selection_change(self, selected, deselected):
        row_qidxs = self._selection_model.selectedRows()
        rows = [idx.row() for idx in row_qidxs]
        self.set_focus(rows, update_selection=False)
    
    def index(self, index):
        return self.indexes.get(index)
    
    def extend(self, obj_list):
        added = []
        for obj in obj_list:
            existing_idx = self.index(obj)
            if existing_idx is None:
                added.append(obj)
                self.indexes[obj] = len(self.indexes)
        if len(added) > 0:
            self.values.extend(added)
            self.changed.emit(self.values)
        return added
    
    def append(self, obj):
        self.extend([obj])
    
    @property
    def focused(self):
        return [self.values[idx] for idx in self.focus]
    
    def set_focus(self, focus, update_selection=True):
        if len(focus) == 0:
            self.focus = []
            self.focusChanged.emit(self.focused)
        elif isinstance(focus[0], int):
            focus = focus
        else:
            focus = [self.index(fc) for fc in focus]
            focus = sorted([fc for fc in focus if not (fc is None)])
        self.focus = focus
        self.focusChanged.emit(self.focused)
        if update_selection:
            if not self._selection_model is None:
                selection_view = self._selection_model.parent()
                data_model = selection_view.model()
                last_col = data_model.columnCount() - 1
                qidxs = [data_model.index(i, 0) for i in self.focus]
                end_qidxs = [data_model.index(i, last_col) for i in self.focus]
                qsel = QtGui.QItemSelection()
                if len(qidxs) > 0:
                    selection_view.scrollTo(qidxs[0])
                for sel_idx in range(len(qidxs)):
                    qidx = qidxs[sel_idx]
                    end_qidx = end_qidxs[sel_idx]
                    qsel.select(qidx, end_qidx)
                self._selection_model.select(qsel, QtGui.QItemSelectionModel.SelectCurrent)
    
    def set_values(self, values):
        self.indexes = {}
        for idx in range(len(values)):
            self.indexes[values[idx]] = idx
        self.values = values
        self.changed.emit(self.values)
        self.set_focus([], update_selection=True)
    
    def clear(self):
        self.indexes = {}
        self.values = []
        self.changed.emit(self.values)


class TransitionSelection(object):
    """manages two simultaneous selections into the Transition table"""
    
    def __init__(self):
        self.background = SelectionTier()
        self.foreground = SelectionTier()

class GroupingEditorSelection(object):
    
    def __init__(self):
        self.transitions = TransitionSelection()
        self.groups = SelectionTier()


class WavelengthSpan(QtCore.QObject):
    boundsChanged = Signal(list)
    
    def __init__(self, min_wv, max_wv):
        super(WavelengthSpan, self).__init__()
        self._min_wv = min_wv
        self._max_wv = max_wv
    
    def emit_bounds_changed(self):
        print("bounds changed! {} < {}".format(self.min_wv, self.max_wv))
        self.boundsChanged.emit([self.min_wv, self.max_wv])
    
    @property
    def min_wv(self):
        return self._min_wv
    
    @min_wv.setter
    def min_wv(self, value):
        self._min_wv = value
        self.emit_bounds_changed()
    
    @property
    def max_wv(self):
        return self._max_wv
    
    @max_wv.setter
    def max_wv(self, value):
        self._max_wv = value
        self.emit_bounds_changed()
    
    @property
    def bounds(self):
        return [self._min_wv, self._max_wv]
    
    @bounds.setter
    def bounds(self, value):
        self.set_bounds(*value)
    
    def set_bounds(self, min_wv, max_wv):
        self._min_wv = min_wv
        self._max_wv = max_wv
        self.emit_bounds_changed()        

class SpanWidgetBase(object):
    
    def on_step_edit(self):
        self.step_frac = float(self.step_le.text())
    
    def refresh_bounds_text(self):
        self.min_wv_le.setText(self.wv_fmt.format(self.wv_span.min_wv))
        self.max_wv_le.setText(self.wv_fmt.format(self.wv_span.max_wv))
    
    def on_min_edit(self):
        self.wv_span.min_wv = float(self.min_wv_le.text())
    
    def on_max_edit(self):
        self.wv_span.max_wv = float(self.max_wv_le.text())
    
    def step_forward(self):
        cmin = self.wv_span.min_wv
        cmax = self.wv_span.max_wv
        delta_frac=np.power(cmax/cmin, self.step_frac)
        new_min = cmin*delta_frac
        new_max = cmax*delta_frac
        self.wv_span.set_bounds(new_min, new_max)
    
    def step_back(self):
        cmin = self.wv_span.min_wv
        cmax = self.wv_span.max_wv
        delta_frac=np.power(cmin/cmax, self.step_frac)
        new_min = cmin*delta_frac
        new_max = cmax*delta_frac
        self.wv_span.set_bounds(new_min, new_max)

class FlatWavelengthSpanWidget(SpanWidgetBase, QtGui.QWidget):
    
    def __init__(
            self, 
            wv_span, 
            step_frac=0.5, 
            wv_fmt="{:7.2f}", 
            with_steppers=True, 
            parent=None
    ):
        super(FlatWavelengthSpanWidget, self).__init__(parent)
        self.wv_span = wv_span
        self.step_frac=step_frac #delta_log_wv = log(max_wv/min_wv)*step_frac
        self.wv_fmt=wv_fmt
        
        layout = QtGui.QHBoxLayout()
        self.setLayout(layout)
        if with_steppers:
            self.backward_btn = QtGui.QPushButton("<<")
            layout.addWidget(self.backward_btn)
        layout.addWidget(QtGui.QLabel("min wv"))
        self.min_wv_le = QtGui.QLineEdit()
        #import pdb; pdb.set_trace()
        self.min_wv_le.setFixedWidth(90)
        min_valid = QtGui.QDoubleValidator(0.0, 1e5, 5, self.min_wv_le)
        self.min_wv_le.setValidator(min_valid)
        layout.addWidget(self.min_wv_le)
        if with_steppers:
            layout.addWidget(QtGui.QWidget())
            self.step_le = QtGui.QLineEdit()
            step_valid = QtGui.QDoubleValidator(0.0, 1.0, 3, self.step_le)
            self.step_le.setValidator(step_valid)
            self.step_le.setText("{:03.2f}".format(self.step_frac))
            self.step_le.setFixedWidth(35)
            layout.addWidget(self.step_le)
        layout.addWidget(QtGui.QLabel("max wv"))
        self.max_wv_le = QtGui.QLineEdit()
        self.max_wv_le.setFixedWidth(90)
        max_valid = QtGui.QDoubleValidator(0.0, 1e5, 5, self.max_wv_le)
        self.max_wv_le.setValidator(max_valid)
        layout.addWidget(self.max_wv_le)
        if with_steppers:
            self.forward_btn = QtGui.QPushButton(">>")
            layout.addWidget(self.forward_btn)
        
        self.refresh_bounds_text() 
        
        #connect
        self.min_wv_le.editingFinished.connect(self.on_min_edit)
        self.max_wv_le.editingFinished.connect(self.on_max_edit)
        self.wv_span.boundsChanged.connect(self.refresh_bounds_text)
        if with_steppers:
            self.step_le.editingFinished.connect(self.on_step_edit)
            self.backward_btn.clicked.connect(self.step_back)
            self.forward_btn.clicked.connect(self.step_forward)
    
    def keyPressEvent(self, event):
        ekey = event.key()
        print(ekey)
        if (ekey == Qt.Key_Enter) or (ekey == Qt.Key_Return):
            #self.on_set()
            return
        super(FlatWavelengthSpanWidget, self).keyPressEvent(event)

class WavelengthSpanWidget(SpanWidgetBase, QtGui.QWidget):
    
    def __init__(self, wv_span, step_frac=0.5, wv_fmt="{:7.2f}", parent=None):
        super(WavelengthSpanWidget, self).__init__(parent)
        self.wv_span = wv_span
        self.step_frac=step_frac #delta_log_wv = log(max_wv/min_wv)*step_frac
        self.wv_fmt=wv_fmt
        
        layout = QtGui.QGridLayout()
        self.setLayout(layout)
        #label row
        layout.addWidget(QtGui.QLabel("  Min Wv"), 0, 0, 1, 1)
        layout.addWidget(QtGui.QLabel("   Step   "), 0, 1, 1, 1)
        layout.addWidget(QtGui.QLabel("  Max Wv"), 0, 2, 1, 1)
        #btn row
        self.backward_btn = QtGui.QPushButton("<<")
        layout.addWidget(self.backward_btn, 1, 0, 1, 1)
        self.step_le = QtGui.QLineEdit()
        step_valid = QtGui.QDoubleValidator(0.0, 1.0, 3, self.step_le)
        self.step_le.setValidator(step_valid)
        self.step_le.setText("{:03.2f}".format(self.step_frac))
        layout.addWidget(self.step_le)
        self.forward_btn = QtGui.QPushButton(">>")
        layout.addWidget(self.forward_btn, 1, 2, 1, 1)
        #wv bounds row
        self.min_wv_le = QtGui.QLineEdit()
        min_valid = QtGui.QDoubleValidator(0.0, 1e5, 5, self.min_wv_le)
        self.min_wv_le.setValidator(min_valid)
        layout.addWidget(self.min_wv_le, 2, 0, 1, 1)
        layout.addWidget(QtGui.QLabel("< Wavelength <"), 2, 1, 1, 1)
        self.max_wv_le = QtGui.QLineEdit()
        max_valid = QtGui.QDoubleValidator(0.0, 1e5, 5, self.max_wv_le)
        self.max_wv_le.setValidator(max_valid)
        layout.addWidget(self.max_wv_le, 2, 2, 1, 1)
        self.refresh_bounds_text()        
        
        #connect
        self.min_wv_le.editingFinished.connect(self.on_min_edit)
        self.max_wv_le.editingFinished.connect(self.on_max_edit)
        self.wv_span.boundsChanged.connect(self.refresh_bounds_text)
        self.step_le.editingFinished.connect(self.on_step_edit)
        self.backward_btn.clicked.connect(self.step_back)
        self.forward_btn.clicked.connect(self.step_forward)
    
    def keyPressEvent(self, event):
        ekey = event.key()
        print(ekey)
        if (ekey == Qt.Key_Enter) or (ekey == Qt.Key_Return):
            #self.on_set()
            return
        super(WavelengthSpanWidget, self).keyPressEvent(event)


def _to_z(val):
    try:
        z = int(val)
    except ValueError:
        z=symbol_to_z(val)
    return z

_parse_error_style = """
    background-color: rgb(255, 175, 175);
"""

_parse_success_style = """
    background-color: rgb(240, 240, 240);
"""

class SpeciesSelectorWidget(QtGui.QWidget):
    speciesChanged = Signal(list)
    
    def __init__(self, zvals=None, parent=None):
        super(SpeciesSelectorWidget, self).__init__(parent)
        if zvals is None:
            zvals = []
        self._z_set = set(zvals)
        
        layout = QtGui.QHBoxLayout()
        self.setLayout(layout)
        self.label = QtGui.QLabel("Species")
        layout.addWidget(self.label)
        self.species_le = QtGui.QLineEdit(parent=self)
        layout.addWidget(self.species_le)
        #self.species_le.setFixedWidth(150)
        self.parse_btn = QtGui.QPushButton("parse")
        layout.addWidget(self.parse_btn)
        
        self.parse_btn.clicked.connect(self.parse_text)
        self.species_le.editingFinished.connect(self.parse_text)
    
    def keyPressEvent(self, event):
        ekey = event.key()
        print("key event {}".format(ekey))
        if (ekey == Qt.Key_Enter) or (ekey == Qt.Key_Return):
            #self.on_set()
            return
        super(SpeciesSelectorWidget, self).keyPressEvent(event)
    
    def parse_text(self):
        sp_strs = self.species_le.text().split()
        z_vals = []
        for sp in sp_strs:
            spl = [_to_z(s) for s in sp.split("-")]
            if any([s is None for s in spl]):
                self.species_le.setStyleSheet(_parse_error_style)
                return
            if len(spl) == 1:
                z_vals.extend(spl)
            elif len(spl) == 2:
                z1, z2 = sorted(spl)
                z_vals.extend(list(range(z1, z2)))
        self.zvals = z_vals
        print("zvals", self.zvals)
        self.species_le.setStyleSheet(_parse_success_style)
    
    @property
    def zvals(self):
        return list(self._z_set)
    
    @zvals.setter
    def zvals(self, value):
        self._z_set = set(value)
        self.speciesChanged.emit(self.zvals)


class BaseExpressionWidget(QtGui.QWidget):
    expression = None
    expressionChanged = Signal()
    
    def __init__(self, sqla_base=None, label="base expression", parent=None):
        super(BaseExpressionWidget, self).__init__(parent)
        if sqla_base is None:
            sqla_base = Base
        self.sqla_base = sqla_base
        
        layout = QtGui.QHBoxLayout()
        self.setLayout(layout)
        #self.text_box = QtGui.QPlainTextEdit()
        self.label = QtGui.QLabel(label)
        layout.addWidget(self.label)
        self.expression_le = QtGui.QLineEdit(parent=self)
        layout.addWidget(self.expression_le)
        self.parse_btn = QtGui.QPushButton("parse")
        layout.addWidget(self.parse_btn)
        
        self.expression_le.editingFinished.connect(self.parse_text)
        self.parse_btn.clicked.connect(self.parse_text)
    
    def parse_text(self):
        text = self.expression_le.text().strip()
        if text == "":
            self.expression = None
            self.expression_le.setStyleSheet(_parse_success_style)
            self.expressionChanged.emit()
        else:
            try:
                text.replace("\n", " ")
                expr = eval(text, {}, self.sqla_base._decl_class_registry)
                self.expression = expr
                self.expression_le.setStyleSheet(_parse_success_style)
                self.expressionChanged.emit()
            except Exception as e:
                print(e)
                self.expression_le.setStyleSheet(_parse_error_style)
    
    def keyPressEvent(self, event):
        ekey = event.key()
        print("key event in arbfilt {}".format(ekey))
        if (ekey == Qt.Key_Enter) or (ekey == Qt.Key_Return):
            return
        super(BaseExpressionWidget, self).keyPressEvent(event)

class TransitionConstraints(QtGui.QWidget):
    constraintsChanged = Signal(list)
    
    def __init__(self, wv_span, parent=None):
        super(TransitionConstraints, self).__init__(parent)
        
        layout = QtGui.QGridLayout()
        self.setLayout(layout)
        self.wv_span = wv_span
        self.wv_span_cb = QtGui.QCheckBox()
        self.wv_span_cb.setCheckState(Qt.CheckState(2))
        layout.addWidget(self.wv_span_cb, 0, 0, 1, 1)
        self.wv_span_widget = FlatWavelengthSpanWidget(wv_span, with_steppers=False, parent=self)
        layout.addWidget(self.wv_span_widget, 0, 1, 1, 1)
        self.species_filter_cb = QtGui.QCheckBox()
        self.species_filter_cb.setCheckState(Qt.CheckState(2))
        self.species_selector = SpeciesSelectorWidget(parent=self)
        layout.addWidget(self.species_filter_cb, 1, 0, 1, 1)
        layout.addWidget(self.species_selector, 1, 1, 1, 1)
        self.expr_filter_cb = QtGui.QCheckBox()
        self.expr_filter_cb.setCheckState(Qt.CheckState(2))
        self.expr_wid = BaseExpressionWidget(parent=self, label="filter")
        layout.addWidget(self.expr_filter_cb, 2, 0, 1, 1)
        layout.addWidget(self.expr_wid, 2, 1, 1, 1)
        
        self.wv_span.boundsChanged.connect(self.emit_constraints)
        self.wv_span_cb.toggled.connect(self.emit_constraints)
        self.species_filter_cb.toggled.connect(self.emit_constraints)
        self.expr_filter_cb.toggled.connect(self.emit_constraints)
        self.species_selector.speciesChanged.connect(self.on_species_changed)
        self.expr_wid.expressionChanged.connect(self.on_expression_changed)
    
    def emit_constraints(self, bounds=None):
        print("emitting constraints")
        tc = self.transition_constraints()
        self.constraintsChanged.emit(tc)
    
    def on_species_changed(self, new_species):
        if self.species_filter_cb.checkState():
            self.emit_constraints()
    
    def on_expression_changed(self):
        if self.expr_filter_cb.checkState():
            self.emit_constraints()
    
    def transition_constraints(self):
        constraints = []
        if self.wv_span_cb.checkState():
            constraints.append(Transition.wv >= self.wv_span.min_wv)
            constraints.append(Transition.wv <= self.wv_span.max_wv)
        if self.species_filter_cb.checkState():
            zvals = self.species_selector.zvals
            if len(zvals) == 1:
                constraints.append(Ion.z == zvals[0])
            elif len(zvals) > 1:
                constraints.append(Ion.z.in_(self.species_selector.zvals))
        if self.expr_filter_cb.checkState():
            expr = self.expr_wid.expression
            if not expr is None:
                constraints.append(expr)
        return constraints


class TransitionExpressionWidget(QtGui.QWidget):
    xExpressionChanged = Signal(str)
    yExpressionChanged = Signal(str)
    
    def __init__(
            self, 
            x_expression,
            y_expression,
            success_style=None,
            error_style=None,
            parent=None,
    ):
        super(TransitionExpressionWidget, self).__init__(parent)
        self.x_expression = x_expression
        self.y_expression = y_expression
        if success_style is None:
            success_style = _parse_success_style
        self.success_style = success_style
        if error_style is None:
            error_style   = _parse_error_style
        self.error_style = error_style
        self.mplwid = MatplotlibWidget(parent=self)
        self.ax = self.mplwid.ax
        self.ax._tmb_redraw = True
        layout = QtGui.QGridLayout()
        self.setLayout(layout)
        layout.addWidget(self.mplwid, 0, 0, 2, 2)
        #x and y expression line edits
        layout.addWidget(QtGui.QLabel("X"), 1, 0, 1, 1)
        self.x_le = QtGui.QLineEdit()
        self.x_le.setText(self.x_expression)
        self.ax.set_xlabel(self.x_expression)
        layout.addWidget(self.x_le, 1, 1, 1, 1)
        layout.addWidget(QtGui.QLabel("Y"), 2, 0, 1, 1)
        self.y_le = QtGui.QLineEdit()
        self.y_le.setText(self.y_expression)
        self.ax.set_ylabel(self.y_expression)
        layout.addWidget(self.y_le, 2, 1, 1, 1)
        
        self.dummy_trans = Transition(
            wv=5000.0, 
            ion=(26, 1), 
            ep=1.0, 
            loggf=-1.0,
            damp=tmb.transitions.Damping(0.0, 0.0, 0.0, 0.0),
        )
        
        self.x_le.editingFinished.connect(self.on_x_changed)
        self.y_le.editingFinished.connect(self.on_y_changed)
    
    def minimumSizeHint(self):
        return QtCore.QSize(200, 200)
    
    def on_x_changed(self):
        x_text = self.x_le.text()
        good_expr = self.check_expression(x_text)
        if good_expr:
            self.x_le.setStyleSheet(self.success_style)
            self.ax.set_xlabel(self.x_expression)
            self.xExpressionChanged.emit(x_text)
        else:
            self.x_le.setStyleSheet(self.error_style)
    
    def on_y_changed(self):
        y_text = self.y_le.text()
        good_expr = self.check_expression(y_text)
        if good_expr:
            self.y_le.setStyleSheet(self.success_style)
            self.ax.set_ylabel(self.y_expression)
            self.yExpressionChanged.emit(y_text)
        else:
            self.y_le.setStyleSheet(self.error_style)
    
    def check_expression(self, expression):
        good_expr = True
        try:
            res = [eval(expression) for t in [copy(self.dummy_trans)]]
            try:
                float(res[0])
            except TypeError:
                good_expr = False
        except Exception as e:
            good_expr = False
        return good_expr


class XYExpressionResolver(object):
    
    def resolve_expression(self, transition_list, expression):
        try:
            return [eval(expression) for t in transition_list]
        except Exception as e:
            return None
    
    def resolve_xy(self, transition_list):
        xvals = self.resolve_expression(transition_list, self.x_expression)
        yvals = self.resolve_expression(transition_list, self.y_expression)
        return xvals, yvals


class TransitionGroupBurstPlot(XYExpressionResolver):
    _bursts_initialized=False
    _centers_initialized=False
    
    def __init__(
            self,
            groups=None,
            x_expression="t.pseudo_strength()", 
            y_expression="t.ep",
            picker=None,
            ax=None,
            transition_tags=None, 
            **mplkwargs
    ):
        if groups is None:
            groups = []
        self.groups = groups
        self.x_expression=x_expression
        self.y_expression=y_expression
        self.picker = picker
        if ax is None:
            fig, ax = plt.subplots()
        self.ax = ax
        #print "mplkwargs", mplkwargs
        self.mplkwargs=mplkwargs
    
    @Slot(list)
    def set_groups(self, glist):
        if glist is None:
            glist = []
        self.groups = glist
        self.update()
    
    @Slot(str)
    def set_x_expression(self, expr_text):
        self.x_expression = expr_text
        self.update()
    
    @Slot(str)
    def set_y_expression(self, expr_text):
        self.y_expression = expr_text
        self.update()
    
    def update(self):
        #import pdb; pdb.set_trace()
        groups = self.groups
        if len(groups) == 0:
            if self._bursts_initialized:
                self.bursts.set_visible(False)
            if self._centers_initialized:
                self.centers.set_visible(False)
        else:
            group_xys = []
            nz_groups = [group for group in self.groups if len(group.transitions) > 0]
            group_xys = [self.resolve_xy(group.transitions) for group in nz_groups]
            nlines_each = [len(gr_xy[0]) for gr_xy in group_xys]
            nlines_tot = sum(nlines_each)
            burst_data = np.zeros((nlines_tot, 2, 2))
            x_centers = [np.mean(gr_xy[0]) for gr_xy in group_xys]
            y_centers = [np.mean(gr_xy[1]) for gr_xy in group_xys]
            lb = 0
            for i in range(len(group_xys)):
                ub = lb + nlines_each[i]
                burst_data[lb:ub, 0, 0] = x_centers[i]
                burst_data[lb:ub, 0, 1] = y_centers[i]
                burst_data[lb:ub, 1, 0] = group_xys[i][0]
                burst_data[lb:ub, 1, 1] = group_xys[i][1]
                lb = ub
            if not self._bursts_initialized:
                self.bursts = LineCollection(burst_data, **self.mplkwargs)
                self.ax.add_artist(self.bursts)
                self._bursts_initialized = True
            else:
                self.bursts.set_segments(burst_data)
            self.bursts.set_visible(True)
            if not self._centers_initialized:
                self.centers ,= self.ax.plot(x_centers, y_centers, picker=self.picker, markersize=10, marker="o", linestyle="none", **self.mplkwargs)
                self._centers_initialized = True
            else:
                self.centers.set_data(x_centers, y_centers)
            self.centers.set_visible(True)
            mdat = dict(kind="groups", groups=nz_groups, xvals=x_centers, yvals=y_centers)
            self.centers._md = mdat
            self.ax._tmb_redraw=True


class TransitionScatterPlot(XYExpressionResolver):
    _points_initialized = False
    
    def __init__(
            self,
            transitions=None,
            x_expression="t.pseudo_strength()", 
            y_expression="t.ep",
            picker=None,
            auto_zoom=False,
            ax=None,
            transition_tags=None, 
            **mplkwargs
    ):
        self.x_expression=x_expression
        self.y_expression=y_expression
        self.picker = picker
        if transition_tags is None:
            transition_tags = {}
        self.transition_tags =transition_tags
        self.auto_zoom = auto_zoom
        mplkwargs.setdefault("marker", "o")
        self.mplkwargs = mplkwargs
        if ax is None:
            fig, ax = plt.subplots()
        self.ax = ax
        self.set_transitions(transitions)
    
    @Slot(list)
    def set_transitions(self, tlist):
        if tlist is None:
            tlist = []
        self.transitions = tlist
        self.update()
    
    @Slot(str)
    def set_x_expression(self, expr_text):
        self.x_expression = expr_text
        self.ax.set_xlabel(self.x_expression)
        self.update()
    
    @Slot(str)
    def set_y_expression(self, expr_text):
        self.y_expression = expr_text
        self.ax.set_ylabel(self.y_expression)
        self.update()
    
    def update(self):
        transitions = self.transitions
        if len(transitions) == 0:
            if self._points_initialized:
                self.scatter.set_visible(False)
        else:
            xvals, yvals = self.resolve_xy(transitions)
            if not self._points_initialized:
                self.scatter ,= self.ax.plot(xvals, yvals, picker=self.picker, linestyle="none", **self.mplkwargs)
                self._points_initialized =True
            else:
                self.scatter.set_data(xvals, yvals)
            mdat = dict(kind="transitions", transitions=transitions, xvals=xvals, yvals=yvals)
            mdat.update(self.transition_tags)
            self.scatter._md = mdat
            self.scatter.set_visible(True)
            if self.auto_zoom:
                self.zoom_to_data()
        self.ax._tmb_redraw = True
    
    def zoom_to_data(self, x_pad=0.1, y_pad=0.1):
        xpts, ypts = self.scatter.get_data()
        xmin, xmax = np.nanmin(xpts), np.nanmax(xpts)
        ymin, ymax = np.nanmin(ypts), np.nanmax(ypts)
        dx = xmax-xmin
        dy = ymax-ymin
        self.ax.set_xlim(xmin-x_pad*dx, xmax+x_pad*dx)
        self.ax.set_ylim(ymin-y_pad*dy, ymax+y_pad*dy)


class ListMappedColumn(object):
    
    def __init__(
            self,
            header,
            getter,
            setter=None,
            value_converter=None,
            string_converter=None,
            qt_flag=None,
    ):
        self.header = header
        self.getter = getter
        self.setter = setter
        if value_converter is None:
            value_converter = lambda x: "{:10.3f}".format(x)
        self.value_converter = value_converter
        if string_converter is None:
            string_converter = float
        self.string_converter = string_converter
        if qt_flag is None:
            qt_flag = Qt.ItemIsSelectable | Qt.ItemIsEnabled
            if not setter is None:
                qt_flag |= Qt.ItemIsEditable
        self.qt_flag = qt_flag
    
    def get(self, data_obj, role):
        if role == Qt.DisplayRole:
            return self.value_converter(self.getter(data_obj))
    
    def set(self, data_obj, value, role):
        if role == Qt.EditRole:
            self.setter(data_obj, self.string_converter(value))


class MappedListModel(QtCore.QAbstractTableModel):
    
    def __init__(self, mapped_list, columns):
        super(MappedListModel, self).__init__()
        self._data = mapped_list
        self.column_map = columns
    
    @Slot(list)
    def set_mapped_list(self, value):
        self.beginResetModel()
        self._data = value
        self.endResetModel()
    
    def rowCount(self, parent=QModelIndex()):
        return len(self._data)
    
    def columnCount(self, parent=QModelIndex()):
        return len(self.column_map)
    
    def headerData(self, section, orientation, role):
        if role == Qt.DisplayRole:
            if orientation == Qt.Horizontal:
                return self.column_map[section].header
            if orientation == Qt.Vertical:
                return section
    
    def flags(self, index):
        col = index.column()
        return self.column_map[col].qt_flag
    
    def data(self, index, role=Qt.DisplayRole):
        row, col = index.row(), index.column()
        data_obj = self._data[row]
        col_obj = self.column_map[col]
        return col_obj.get(data_obj, role)
    
    def setData(self, index, value, role=Qt.EditRole):
        row, col = index.row(), index.column()
        data_obj = self._data[row]
        col_obj = self.column_map[col]
        try:
            col_obj.set(data_obj, value, role)
            return True
        except Exception as e:
            print(e)
            return False


class TransitionListModel(MappedListModel):
    
    def __init__(self, transitions=None):
        if transitions is None:
            transitions = []
        wv = ListMappedColumn("Wavelength", lambda x: x.wv)
        #z = ListMappedColumn("Z", lambda x: x.ion.z)
        #charge = ListMappedColumn("Ion Charge", lambda x: x.ion.charge)
        symbol = ListMappedColumn("Symbol", lambda x: "{} {}".format(x.ion.symbol, "I"*(x.ion.charge+1)), value_converter=lambda x: x)
        ep = ListMappedColumn("Excitation\nPotential", lambda x: x.ep)
        loggf = ListMappedColumn("log(gf)", lambda x: x.loggf)
        cols = [wv, symbol, ep, loggf]
        super(TransitionListModel, self).__init__(transitions, cols)


def group_species_symbol(group):
    transitions = group.transitions
    if len(transitions) == 0:
        return "None"
    symbols = list(set([t.ion.symbol for t in transitions]))
    charges = list(set([t.ion.charge for t in transitions]))
    species_symbol = "-".join(symbols)
    if len(charges) == 1:
        charge_symbol = "I"*(charges[0]+1)
    else:
        min_num = min(charges) + 1
        max_num = max(charges) + 1
        charge_symbol = "{}-{}".format(min_num, max_num)
    return "{} {}".format(symbols, charge_symbol)
    

class TransitionGroupListModel(MappedListModel):
    
    def __init__(self, groups):
        symbol = ListMappedColumn("Symbol", group_species_symbol, value_converter=lambda x: x)
        minwv = ListMappedColumn("Min Wavelength", lambda x: x.aggregate("wv", np.min))
        #wvsig = ListMappedColumn("Wavelength\nSpread", lambda x: x.aggregate("wv", np.std))
        maxwv = ListMappedColumn("Max Wavelength", lambda x: x.aggregate("wv", np.max))
        n= ListMappedColumn("N", lambda x: len(x), value_converter=lambda x: "{}".format(x))
        #epmean = ListMappedColumn("mean E.P.", lambda x: x.aggregate("ep", np.mean))        
        epsig = ListMappedColumn("sigma E.P.", lambda x: x.aggregate("ep", np.std)) 
        xmean = ListMappedColumn("mean\npseudo-strength", lambda x: x.aggregate("x", np.mean))        
        xsig = ListMappedColumn("sigma\npseudo-strength", lambda x: x.aggregate("x", np.std))               
        cols = [symbol, n, minwv, maxwv, epsig, xmean, xsig]
        super(TransitionGroupListModel, self).__init__(groups, cols)


class BackgroundTransitionListWidget(QtGui.QWidget):
    
    def __init__(self, grouping_standard_editor, parent=None):
        self.selection=grouping_standard_editor.selection
        self.tdb = grouping_standard_editor.tdb
        super(BackgroundTransitionListWidget, self).__init__(parent)
        layout = QtGui.QGridLayout()
        self.setLayout(layout)
        bk_tier = self.selection.transitions.background
        self.table_model = TransitionListModel(bk_tier.values)
        bk_tier.changed.connect(self.table_model.set_mapped_list)
        self.constraints = TransitionConstraints(grouping_standard_editor.wv_span, parent=self)
        self.constraints.constraintsChanged.connect(self.set_transition_constraints)
        layout.addWidget(self.constraints, 0, 0, 1, 1)
        self.table_view = QtGui.QTableView(parent=self)
        self.table_view.setModel(self.table_model)
        #import pdb; pdb.set_trace()
        self.table_view.setSelectionBehavior(1)#1==select rows
        #self.table_view.setSelectionMode(QtGui.QAbstractItemView.SelectionMode.SingleSelection)
        layout.addWidget(self.table_view, 1, 0, 1, 1)
    
    @Slot(list)
    def set_transition_constraints(self, constraint_list):
        self.table_model.beginResetModel()
        query = self.tdb.query(Transition).join(Ion)
        for constraint in constraint_list:
            query = query.filter(constraint)
        trans = query.all()
        self.selection.transitions.background.set_values(trans)
        self.table_model.endResetModel()

class ForegroundTransitionListWidget(QtGui.QWidget):
    
    def __init__(self, grouping_standard_editor, parent=None):
        self.parent_editor = grouping_standard_editor
        self.selection = grouping_standard_editor.selection
        self.tdb = grouping_standard_editor.tdb
        super(ForegroundTransitionListWidget, self).__init__(parent)
        layout = QtGui.QGridLayout()
        self.setLayout(layout)
        fg_tier = self.selection.transitions.foreground
        self.table_model = TransitionListModel(fg_tier.values)
        fg_tier.changed.connect(self.table_model.set_mapped_list)
        self.constraints = TransitionConstraints(grouping_standard_editor.wv_span, parent = self)
        self.constraints.constraintsChanged.connect(self.set_transition_constraints)
        layout.addWidget(self.constraints, 0, 0, 1, 3)
        self.table_view = QtGui.QTableView(parent=self)
        self.table_view.setModel(self.table_model)
        #self.table_view.setSelectionBehavior(QtGui.QAbstractItemView.SelectionBehavior.SelectRows)
        self.table_view.setSelectionBehavior(1)
        self.selection.transitions.foreground.set_selection_model(self.table_view.selectionModel())
        table_selection = self.table_view.selectionModel()
        layout.addWidget(self.table_view, 1, 0, 1, 3)
        self.inject_btn = QtGui.QPushButton("group+")
        self.inject_btn.clicked.connect(self.on_inject)
        layout.addWidget(self.inject_btn, 2, 0, 1, 1)
        self.remove_btn = QtGui.QPushButton("group-")
        self.remove_btn.clicked.connect(self.on_remove)
        layout.addWidget(self.remove_btn, 2, 1, 1, 1)
    
    @Slot(list)
    def set_transition_constraints(self, constraint_list):
        self.table_model.beginResetModel()
        query = self.tdb.query(Transition).join(Ion)
        for constraint in constraint_list:
            query = query.filter(constraint)
        trans = query.all()
        self.selection.transitions.foreground.set_values(trans)
        self.table_model.endResetModel()
    
    def purge_groups(self, groups):
        #get the current group model
        #old_gmod = self.parent_editor.group_view.groups_model
        #gmod.beginDeleteRows(QModelIndex(), old_group_index, old_group_index)
        #remove from selection
        cur_group_tier = self.selection.groups
        needs_reset = False
        for group in groups:
            try:
                group_index = self.selection.groups.index(group)
                cur_group_tier.values.pop(group_index)
                needs_reset = True
            except ValueError:
                pass
            self.parent_editor.tdb.delete(group)
        if needs_reset:
            cur_group_tier.set_values(cur_group_tier.values)#trigger updates
    
    def on_remove(self):
        focus_indexes = self.selection.groups.focus
        sbar = self.parent_editor.statusBar()
        to_remove = self.selection.transitions.foreground.focused
        if len(to_remove) == 0:
            sbar.showMessage("removal failed no transitions selected")
        else:
            gdict = self.parent_editor.grouping_dict
            groups_to_purge = []
            n_removed = 0
            for t in to_remove:
                group = gdict.get(t)
                if group is None:
                    pass #transition is not grouped
                else:
                    group.transitions.remove(t)
                    n_removed += 1
                    gdict.pop(t)
                    if len(group.transitions) == 0:
                        groups_to_purge.append(group)
            self.purge_groups(groups_to_purge)
            self.selection.groups.set_values(self.selection.groups.values)
            sbar.showMessage(
                "removed {} transitions; purged {} empty groups".format(n_removed, len(groups_to_purge)))
    
    def on_inject(self):
        focus_indexes = self.selection.groups.focus
        sbar = self.parent_editor.statusBar()
        if len(focus_indexes) == 0:
            sbar.showMessage("injection failed, no group selected!")
        elif len(focus_indexes) > 1:
            sbar.showMessage("injection failed, multiple groups selected!")
        else:
            group ,= self.selection.groups.focused
            to_inject = self.selection.transitions.foreground.focused
            old_trans = group.transitions
            new_trans = [t for t in to_inject if not (t in old_trans)]
            gdict = self.parent_editor.grouping_dict
            if len(new_trans) > 0:
                groups_to_purge = []
                for t in new_trans:
                    old_group = gdict.get(t)
                    if not old_group is None:
                        old_group.transitions.remove(t)
                        if len(old_group.transitions) == 0:
                            groups_to_purge.append(old_group)
                    group.transitions.append(t)
                    gdict[t] = group
                self.purge_groups(groups_to_purge)
                self.selection.groups.changed.emit(self.selection.groups.values)
                self.selection.groups.set_focus([group])
                sbar.showMessage(
                    "{} transitions added; {} empty groups purged".format(len(new_trans), len(groups_to_purge)))
            else:
                sbar.showMessage("all selected transitions already in selected group!")


<<<<<<< HEAD
=======
class ActiveGroupWidget(QtGui.QWidget):
    
    def __init__(self, grouping_standard_editor, parent=None):
        self.selection = grouping_standard_editor.selection
        self.parent_editor = grouping_standard_editor
        super(ActiveGroupWidget, self).__init__(parent)
        layout = QtGui.QGridLayout()
        self.setLayout(layout)
        self.grouped_trans_model = TransitionListModel()
        #self.selection.groups.focusChanged.connect(self.on_focused_group_changed)
        self.grouped_trans_view = QtGui.QTableView(parent=self)
        self.grouped_trans_view.setModel(self.grouped_trans_model)
        #self.grouped_trans_view.setSelectionBehavior(QtGui.QAbstractItemView.SelectionBehavior.SelectRows)
        self.grouped_trans_view.setSelectionBehavior(1)
    
    
    def on_focused_group_changed(self):
        fgroups = self.selection.groups.focused
        if len(fgroups) == 0:
            ftrans = []
        else:
            ftrans = fgroups[0].transitions
        self.grouped_trans_model.set_mapped_list(ftrans)
    
    #def sizeHint(self):
    #    return QtCore.QSize(300, 300)


>>>>>>> 75bce11d
class GroupSelectionWidget(QtGui.QWidget):
    
    def __init__(self, grouping_standard_editor, parent=None):
        self.selection = grouping_standard_editor.selection
        self.parent_editor = grouping_standard_editor
        self.grouping_dict = grouping_standard_editor.grouping_dict
        super(GroupSelectionWidget, self).__init__(parent)
        layout = QtGui.QGridLayout()
        self.setLayout(layout)
        
        cur_groups = self.transition_groups(self.selection.transitions.foreground.values)
        self.groups_model = TransitionGroupListModel(cur_groups)
        self.selection.groups.set_values(cur_groups)
        group_tier = self.selection.groups
        group_tier.changed.connect(self.groups_model.set_mapped_list)
        self.selection.transitions.foreground.changed.connect(self.set_groups_from_transitions)
        
        self.groups_view = QtGui.QTableView(parent=self)
        self.groups_view.setModel(self.groups_model)
<<<<<<< HEAD
        self.groups_view.setSelectionBehavior(QtGui.QAbstractItemView.SelectionBehavior.SelectRows)
=======
        self.groups_view.setSelectionBehavior(1)
        #self.groups_view.setSelectionBehavior(QtGui.QAbstractItemView.SelectionBehavior.SelectRows)
        #self.groups_view.setSelectionMode(QtGui.QAbstractItemView.SelectionMode.SingleSelection)
>>>>>>> 75bce11d
        self.selection.groups.set_selection_model(self.groups_view.selectionModel())
        layout.addWidget(self.groups_view, 0, 0, 1, 3)
        
        self.add_empty_btn = QtGui.QPushButton("add_empty")
        self.add_empty_btn.clicked.connect(self.on_add_empty)
        layout.addWidget(self.add_empty_btn, 1, 0, 1, 1)
    
    def on_add_empty(self):
        cur_groups = self.selection.groups.values
        empty_group = tmb.transitions.TransitionGroup()
        cur_groups.append(empty_group)
        self.selection.groups.set_values(cur_groups)
    
    def transition_groups(self, transitions):
        groups = set()
        for trans in transitions:
            tgroup = self.grouping_dict.get(trans)
            if not tgroup is None:
                groups.add(tgroup)
        return list(groups)
    
    @Slot(list)
    def set_groups_from_transitions(self, transitions):
        if self.parent_editor.group_cascade_cb.checkState():
            transitions = self.selection.transitions.foreground.values
            groups = self.transition_groups(transitions)
            self.selection.groups.set_values(groups)


mplframerate = Option("mplframerate", default=10, parent="GUI")

class NearestDataSpacePicker(object):
    
    def __init__(self, xtol, ytol):
        self.xtol = xtol
        self.ytol = ytol
    
    def __call__(self, artist, mouseevent):
        xp, yp = mouseevent.xdata, mouseevent.ydata
        xdata = artist.get_xdata()
        ydata = artist.get_ydata()
        dsquared = ((xdata-xp)/self.xtol)**2 + ((ydata-yp)/self.ytol)**2
        nearest_idx = np.argmin(dsquared)
        if dsquared[nearest_idx] < 1.0:
            return True, dict(ind=[nearest_idx])
        else:
            return False, None


class GroupingStandardEditor(QtGui.QMainWindow):
    _redraw_all = False
    
    def __init__(
            self, 
            standard_name, 
            tdb,
            spectra=None,
            parent=None,
            burst_pick=None,
            scatter_pick=None,
    ):
        super(GroupingStandardEditor, self).__init__(parent)
        if spectra is None:
            spectra = []
        self.spectra = spectra
        self.tdb = tdb
        if burst_pick is None:
            burst_pick = NearestDataSpacePicker(0.2, 0.2)
        self.burst_pick = burst_pick
        if scatter_pick is None:
            scatter_pick = NearestDataSpacePicker(0.2, 0.2)
        self.scatter_pick = scatter_pick
        gstand = tdb.query(tmb.transitions.TransitionGroupingStandard)\
                    .filter(TransitionGroupingStandard.name==standard_name).one()
        
        self.grouping_standard = gstand
        self.grouping_dict = {}
        for group in self.grouping_standard.groups:
            for trans in group.transitions:
                self.grouping_dict[trans] = group
        
        blue_trans = tdb.query(Transition).order_by(Transition.wv).first()
        self.wv_span = WavelengthSpan(blue_trans.wv, blue_trans.wv*(1.002))
        background_transitions = tdb.query(Transition)\
                .filter(Transition.wv >= self.wv_span.min_wv-0.1)\
                .filter(Transition.wv <= self.wv_span.max_wv+0.1)\
                .all()
        foreground_transitions = background_transitions
        
        self.selection = GroupingEditorSelection()
        self.selection.transitions.background.set_values(background_transitions)
        self.selection.transitions.foreground.set_values(foreground_transitions)
        
        self.make_actions()
        self.make_menus()
        self.make_toolbars()
        self.make_status_bar()
        self.mpl_displays = []
        
        self.flux_display = FluxDisplay(self.wv_span, parent=self)
        self.mpl_displays.append(self.flux_display)
        self.flux_display.ax.set_ylim(0, 1.4)
        self.flux_display.plot_widget.pickEvent.connect(self.on_pick_event)
        self.setCentralWidget(self.flux_display)
        chart_kwargs = {}
        chart_kwargs["ax"] = self.flux_display.ax
        chart_kwargs["label_axes"] = False
        chart_kwargs["auto_zoom"] = False
        for spec in self.spectra:
            schart = charts.SpectrumChart(spec, **chart_kwargs)
            self.flux_display.add_chart(schart)
        
        lmin = -1.0
        lmax = 4.5
        l_nub = 0.02
        self.background_tines = tmb.charts.fork_diagram.TransitionsChart(
            self.selection.transitions.background.values,
            lmin=lmin,
            lmax=lmax,
            l_nub=l_nub,
            linewidth=1.0,
            color=bk_color,
            tine_tags={"tier":"background"},
            ax=self.flux_display.ax,
        )
        self.flux_display.add_chart(self.background_tines)
        
        self.foreground_tines = tmb.charts.fork_diagram.TransitionsChart(
            self.selection.transitions.foreground.values,
            #grouping_dict=self.grouping_dict,
            color=fg_color,
            tine_picker=True,
            tine_tags={"tier":"foreground"},
            lmin=lmin,
            lmax=lmax,
            l_nub=l_nub,
            linewidth=1.0,
            zorder=2,
            ax=self.flux_display.ax,
        )
        self.flux_display.add_chart(self.foreground_tines)
        
        self.active_fork_diagram = tmb.charts.fork_diagram.TransitionsChart(
            self.selection.transitions.foreground.focused,
            grouping_dict=self.grouping_dict,
            color=focus_color,
            lmin=lmin,
            lmax=lmax,
            l_nub=l_nub,
            linewidth=2.5,
            handle_picker=True,
            zorder=3,
            ax=self.flux_display.ax,
        )
        self.flux_display.add_chart(self.active_fork_diagram)
        
        #set up transition scatter dock
        dock = QtGui.QDockWidget("Transition Scatter", self)
        x_exp = "t.pseudo_strength()"
        y_exp = "t.ep"
        self.scatter_display = TransitionExpressionWidget(
            x_expression=x_exp,
            y_expression=y_exp,
            parent=dock)
        self.mpl_displays.append(self.scatter_display)
        #background transitions
        self.background_scatter = TransitionScatterPlot(
            self.selection.transitions.background.values, 
            ax=self.scatter_display.ax, 
            markersize=4, 
            color=bk_color,
            auto_zoom=True,
            alpha=0.75
        )
        
        #foreground transitions
        self.foreground_scatter = TransitionScatterPlot(
            self.selection.transitions.foreground.values, 
            ax=self.scatter_display.ax, 
            picker=self.scatter_pick, 
            transition_tags={"tier":"foreground"},
            markersize=6,
            auto_zoom=False,
            color=fg_color,
        )
        
        #focused transitions
        self.focus_scatter = TransitionScatterPlot(
            self.selection.transitions.foreground.focused, 
            ax=self.scatter_display.ax, 
            picker=None,
            transition_tags={"tier":"focused"},
            markersize=6,
            auto_zoom=False,
            color=focus_color,
        )
        
        #current transition groups
        self.group_bursts = TransitionGroupBurstPlot(
            self.selection.groups.values, 
            ax=self.scatter_display.ax, 
            picker=self.burst_pick,
            color=fg_color,
        )
        #focused group
        self.focused_group_bursts = TransitionGroupBurstPlot(
            self.selection.groups.focused, 
            ax=self.scatter_display.ax, 
            color=focus_color,
            zorder=2,
        )
        
        self.scatter_display.mplwid.pickEvent.connect(self.on_pick_event)
        dock.setWidget(self.scatter_display)
        self.addDockWidget(Qt.RightDockWidgetArea, dock)
        
        
        dock = QtGui.QDockWidget("Background Transitions")
        self.background_view = BackgroundTransitionListWidget(self, parent=dock)
        dock.setWidget(self.background_view)
        self.addDockWidget(Qt.TopDockWidgetArea, dock)

        dock = QtGui.QDockWidget("Foreground Transitions")
        self.foreground_view = ForegroundTransitionListWidget(self, parent=dock)
        dock.setWidget(self.foreground_view)
        self.addDockWidget(Qt.TopDockWidgetArea, dock)
        
        dock = QtGui.QDockWidget("Groups")
        self.group_view = GroupSelectionWidget(self, parent=dock)
        dock.setWidget(self.group_view)
        self.addDockWidget(Qt.TopDockWidgetArea, dock)
        
        self._connect_plot_events()
        #trigger update cascades
        self.wv_span.emit_bounds_changed()
    
    def _connect_plot_events(self):
        #tine diagrams listening to selection changes.
        #background
        self.selection.transitions.background.changed.connect(self.background_tines.set_transitions)
        #foreground
        self.selection.transitions.foreground.changed.connect(self.foreground_tines.set_transitions)
        #active
        self.selection.transitions.foreground.focusChanged.connect(self.active_fork_diagram.set_transitions)
        
        #scatter connections
        scatter_grams = [
            self.background_scatter,
            self.foreground_scatter,
            self.focus_scatter,
            self.group_bursts,
            self.focused_group_bursts,
        ]
        for scg in scatter_grams:
            self.scatter_display.xExpressionChanged.connect(
                scg.set_x_expression)
            self.scatter_display.yExpressionChanged.connect(
                scg.set_y_expression)
        #scatter plots
        self.selection.transitions.background.changed.connect(
            self.background_scatter.set_transitions)
        self.selection.transitions.foreground.changed.connect(
            self.foreground_scatter.set_transitions)
        self.selection.transitions.foreground.focusChanged.connect(
            self.focus_scatter.set_transitions)
        #burst diagrams
        self.selection.groups.changed.connect(
            self.group_bursts.set_groups)
        self.selection.groups.focusChanged.connect(
            self.focused_group_bursts.set_groups)
        
        #zoom on select
        self.selection.transitions.foreground.focusChanged.connect(self.transition_zoom)
        
        self.draw_timer = QtCore.QTimer(self)
        self.draw_timer.start(1000.0/mplframerate.value)
        self.draw_timer.timeout.connect(self.on_draw_timeout)
    
    def trigger_redraw(self):
        self._redraw_all = True
    
    def on_draw_timeout(self):
        for display in self.mpl_displays:
            if self._redraw_all or display.ax._tmb_redraw:
                display.ax._tmb_redraw = False
                display.ax.figure.canvas.draw()
        self._redraw_all = False
    
    def make_actions(self):
        self.save_act = QtGui.QAction("Save changes to database", self)
        save_seq = QtGui.QKeySequence(Qt.Key_Control + Qt.Key_X, Qt.Key_Control + Qt.Key_S)
        self.save_act.setShortcut(save_seq)
        self.save_act.triggered.connect(self.on_save)
        
        self.nextwv_act = QtGui.QAction("next wv region", self)
        self.nextwv_act.setStatusTip("move wavelength bounds forward a step")
        self.nextwv_act.setShortcut(QtGui.QKeySequence(Qt.Key_Control+Qt.Key_Right))
        self.nextwv_act.triggered.connect(self.next_wv_region)
        
        self.prevwv_act = QtGui.QAction("prev wv region", self)
        self.prevwv_act.setStatusTip("move wavelength bounds back a step")
        self.prevwv_act.setShortcut(QtGui.QKeySequence(Qt.Key_Control+Qt.Key_Left))
        self.prevwv_act.triggered.connect(self.prev_wv_region)
    
    def make_menus(self):
        self.fileMenu = self.menuBar().addMenu("&File")
        self.fileMenu.addAction(self.save_act)
    
    def make_toolbars(self):
        self.sel_toolbar = self.addToolBar("Selection")
        #grouping selection cascade toggle
        self.group_cascade_cb = QtGui.QCheckBox("Transition->Group Cascade", parent=self)
        self.group_cascade_cb.setCheckState(Qt.CheckState.Checked)
        self.sel_toolbar.addWidget(self.group_cascade_cb)
        #zoom to selection toggle
        self.selection_zoom_cb = QtGui.QCheckBox("Zoom to Selection", parent=self)
        self.selection_zoom_cb.setCheckState(Qt.CheckState.Checked)
        self.sel_toolbar.addWidget(self.selection_zoom_cb)
        #wavelength stepper widget
        self.global_wv_span_widget = FlatWavelengthSpanWidget(self.wv_span)
        self.sel_toolbar.addWidget(self.global_wv_span_widget)
    
    def make_status_bar(self):
        self.statusBar().showMessage("Ready")
    
    @Slot(list)
    def transition_zoom(self, translist):
        if self.selection_zoom_cb.checkState():
            if len(translist) > 0:
                twvs = [t.wv for t in translist]
                min_wv = np.min(twvs)
                max_wv = np.max(twvs)
                delta_wv = 0.0001*max_wv
                self.flux_display.ax.set_xlim(min_wv-delta_wv, max_wv+delta_wv)
    
    @Slot(list)
    def on_pick_event(self, event_l):
        #print "pick event"
        event ,= event_l
        #print "kind", event.artist._md["kind"]
        #print event.ind
        if hasattr(event.artist, "_md"):
            metdat = event.artist._md
            if metdat["kind"] == "transitions":
                transitions = event.artist._md["transitions"]
                trans = transitions[event.ind[0]]
                self.selection.transitions.foreground.set_focus([trans])
            elif metdat["kind"] == "groups":
                groups = event.artist._md["groups"]
                group = groups[event.ind[0]]
                self.selection.groups.set_focus([group])
    
    def on_save(self):
        try:
            self.tdb.commit()
            self.statusBar().showMessage(
                "Committed changes to database {}"\
                .format(self.tdb.db_url))
        except Exception as e:
            self.statusBar().showMessage(
                "save failed with error {}"\
                .format(e))
            print("save action failed")
            print(e)
            #TODO: raise a warning dialog
    
    def next_wv_region(self):
        self.wv_span_widget.step_forward()
    
    def prev_wv_region(self):
        self.wv_span_widget.step_back()


@tmb.task(
    result_name="grouping_standard",
)
def edit_grouping_standard(standard_name, tdb, spectra):
    gse = GroupingStandardEditor(standard_name, tdb, spectra=spectra)
    gse.show()


if __name__ == "__main__":
    
    qap = QtGui.QApplication([])
    
    #wvspan = WavelengthSpan(5000.0, 5500.0)
    #wvspanwid = WavelengthSpanWidget(wvspan)
    #wvspanwid.show()
    
    #sfw = SpeciesSetWidget()
    #sfw.show()
    
    #arbfilt = BaseExpressionWidget()
    #arbfilt.show()
    
    #import pdb; pdb.set_trace()
    #tdb = tmb.ThimblesDB("/home/tim/sandbox/cyclefind/junk.tdb")
    tdb = tmb.ThimblesDB("/home/tim/globulars_hres_abundances/globulars.tdb")
    #transobj = tdb.query(Transition).first()
    #import pdb; pdb.set_trace()
    #transitions = tdb.query(Transition).all()
    
    #tscat = TransitionScatter()
    #tscat.set_pool(transitions)
    #tscat.set_transition(transitions[0])
    #tscat.set_group(transitions[3:8])
    #tscat.show()
    
    #spectra = tmb.io.read_spec("/home/tim/data/HD221170/hd.3720rd")
    spectra=[]
    gse = GroupingStandardEditor("default", tdb, spectra=spectra)
    gse.show()
    
    qap.exec_()
    
    #trans_chart = tmb.charts.fork_diagram.TransitionsChart(transitions)
    #trans_chart.ax.set_xlim(3500, 4000)
    #plt.show()
    <|MERGE_RESOLUTION|>--- conflicted
+++ resolved
@@ -1044,38 +1044,6 @@
             else:
                 sbar.showMessage("all selected transitions already in selected group!")
 
-
-<<<<<<< HEAD
-=======
-class ActiveGroupWidget(QtGui.QWidget):
-    
-    def __init__(self, grouping_standard_editor, parent=None):
-        self.selection = grouping_standard_editor.selection
-        self.parent_editor = grouping_standard_editor
-        super(ActiveGroupWidget, self).__init__(parent)
-        layout = QtGui.QGridLayout()
-        self.setLayout(layout)
-        self.grouped_trans_model = TransitionListModel()
-        #self.selection.groups.focusChanged.connect(self.on_focused_group_changed)
-        self.grouped_trans_view = QtGui.QTableView(parent=self)
-        self.grouped_trans_view.setModel(self.grouped_trans_model)
-        #self.grouped_trans_view.setSelectionBehavior(QtGui.QAbstractItemView.SelectionBehavior.SelectRows)
-        self.grouped_trans_view.setSelectionBehavior(1)
-    
-    
-    def on_focused_group_changed(self):
-        fgroups = self.selection.groups.focused
-        if len(fgroups) == 0:
-            ftrans = []
-        else:
-            ftrans = fgroups[0].transitions
-        self.grouped_trans_model.set_mapped_list(ftrans)
-    
-    #def sizeHint(self):
-    #    return QtCore.QSize(300, 300)
-
-
->>>>>>> 75bce11d
 class GroupSelectionWidget(QtGui.QWidget):
     
     def __init__(self, grouping_standard_editor, parent=None):
@@ -1095,13 +1063,8 @@
         
         self.groups_view = QtGui.QTableView(parent=self)
         self.groups_view.setModel(self.groups_model)
-<<<<<<< HEAD
-        self.groups_view.setSelectionBehavior(QtGui.QAbstractItemView.SelectionBehavior.SelectRows)
-=======
         self.groups_view.setSelectionBehavior(1)
-        #self.groups_view.setSelectionBehavior(QtGui.QAbstractItemView.SelectionBehavior.SelectRows)
         #self.groups_view.setSelectionMode(QtGui.QAbstractItemView.SelectionMode.SingleSelection)
->>>>>>> 75bce11d
         self.selection.groups.set_selection_model(self.groups_view.selectionModel())
         layout.addWidget(self.groups_view, 0, 0, 1, 3)
         
@@ -1414,11 +1377,11 @@
         self.sel_toolbar = self.addToolBar("Selection")
         #grouping selection cascade toggle
         self.group_cascade_cb = QtGui.QCheckBox("Transition->Group Cascade", parent=self)
-        self.group_cascade_cb.setCheckState(Qt.CheckState.Checked)
+        self.group_cascade_cb.setCheckState(Qt.CheckState(2))
         self.sel_toolbar.addWidget(self.group_cascade_cb)
         #zoom to selection toggle
         self.selection_zoom_cb = QtGui.QCheckBox("Zoom to Selection", parent=self)
-        self.selection_zoom_cb.setCheckState(Qt.CheckState.Checked)
+        self.selection_zoom_cb.setCheckState(Qt.CheckState(2))
         self.sel_toolbar.addWidget(self.selection_zoom_cb)
         #wavelength stepper widget
         self.global_wv_span_widget = FlatWavelengthSpanWidget(self.wv_span)
@@ -1498,8 +1461,8 @@
     #arbfilt.show()
     
     #import pdb; pdb.set_trace()
-    #tdb = tmb.ThimblesDB("/home/tim/sandbox/cyclefind/junk.tdb")
-    tdb = tmb.ThimblesDB("/home/tim/globulars_hres_abundances/globulars.tdb")
+    tdb = tmb.ThimblesDB("/home/tim/sandbox/cyclefind/junk.tdb")
+    #tdb = tmb.ThimblesDB("/home/tim/globulars_hres_abundances/globulars.tdb")
     #transobj = tdb.query(Transition).first()
     #import pdb; pdb.set_trace()
     #transitions = tdb.query(Transition).all()
